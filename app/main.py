--- conflicted
+++ resolved
@@ -75,73 +75,9 @@
     # NEW: shift all plays by this many seconds (can be negative)
     video_offset_sec: Optional[float] = None
 
-<<<<<<< HEAD
-    # NEW: auto-detect offset when manual value absent
-    auto_offset: bool = True
-
     # Optional inline YouTube cookies (base64-encoded Netscape cookies.txt)
     yt_cookies_b64: Optional[str] = None
 
-
-def _parse_hms(match: re.Match) -> float:
-    hours = int(match.group(1) or 0)
-    minutes = int(match.group(2) or 0)
-    seconds = int(match.group(3) or 0)
-    return float(hours * 3600 + minutes * 60 + seconds)
-
-
-def _extract_info(url: str) -> dict:
-    # metadata only; no download
-    with YoutubeDL({"quiet": True, "no_warnings": True, "skip_download": True}) as ydl:
-        return ydl.extract_info(url, download=False)
-
-
-def infer_video_offset(url: str) -> tuple[float, str]:
-    # 1) URL ?t= hint
-    start_hint = _parse_yt_start_hint(url)
-    if start_hint > 0:
-        return start_hint, "hint:t-param"
-
-    # 2) Chapters
-    try:
-        info = _extract_info(url) or {}
-    except Exception:
-        info = {}
-
-    chapters = info.get("chapters") or []
-    for chapter in chapters:
-        title = (chapter.get("title") or "").lower()
-        if any(keyword in title for keyword in _KEYWORDS):
-            start_time = chapter.get("start_time")
-            if isinstance(start_time, (int, float)) and start_time >= 0:
-                return float(start_time), f"chapters:{title}"
-    if chapters:
-        first_title = (chapters[0].get("title") or "").lower()
-        if "quarter" in first_title or re.search(r"\bq1\b", first_title):
-            start_time = chapters[0].get("start_time")
-            if isinstance(start_time, (int, float)) and start_time >= 0:
-                return float(start_time), f"chapters:first:{first_title}"
-
-    # 3) Description timecodes
-    description = info.get("description") or ""
-    lines = description.splitlines()
-    preferred_lines = [
-        line for line in lines if any(keyword in line.lower() for keyword in _KEYWORDS)
-    ]
-    search_lines = preferred_lines or lines
-    for line in search_lines:
-        match = _TIME_PATTERN.search(line)
-        if match:
-            return _parse_hms(match), "desc:timecode"
-
-    # 4) No match
-    return 0.0, "none"
-
-=======
-    # Optional inline YouTube cookies (base64-encoded Netscape cookies.txt)
-    yt_cookies_b64: Optional[str] = None
-
->>>>>>> 4a76e04c
 class JobStatus(str, Enum):
     """Lifecycle states for a cut-up processing job."""
 
@@ -453,12 +389,6 @@
 
         # 4) Download full game (shows progress in /jobs/<id>)
         _set_job(job_id, status="running", step="downloading")
-<<<<<<< HEAD
-        if request.video_url is None:
-            raise RuntimeError("video_url is required to download game video")
-
-=======
->>>>>>> 4a76e04c
         await download_game_video(
             str(request.video_url),
             input_path,
