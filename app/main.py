"""FastAPI worker that produces offensive cut-up videos for college football games."""

from __future__ import annotations

import asyncio, uuid, functools
import json
import shlex
import shutil
import subprocess
import tempfile
import os, logging
import boto3
import re
from botocore.config import Config
from botocore.exceptions import ClientError
from contextlib import asynccontextmanager
from dataclasses import dataclass, field
from datetime import datetime, timezone
from enum import Enum
from pathlib import Path
from typing import AsyncIterator, Dict, Iterable, List, Optional, cast, Any
from uuid import uuid4
from .video import download_game_video
from .settings import settings
<<<<<<< HEAD
from .logging import (
    REQUEST_ID_HEADER,
    bind_request_context,
    configure_logging,
    current_request_id,
    is_request_debug_enabled,
    reset_request_context,
)

import httpx
from fastapi import Depends, FastAPI, HTTPException, Request, Response, status
=======

import httpx
from fastapi import Depends, FastAPI, HTTPException, Request, status
>>>>>>> 6051145e
from fastapi.responses import HTMLResponse
from pydantic import BaseModel, Field, HttpUrl, ValidationError, validator
from yt_dlp import YoutubeDL

from .schemas import JobSubmission

<<<<<<< HEAD
configure_logging(settings.logging_level)

=======
>>>>>>> 6051145e
JOBS: Dict[str, Dict[str, Any]] = {}  # { job_id: {"status": "...", "result": {...}, "error": "..."} }

def _new_job() -> str:
    return uuid.uuid4().hex

def _set_job(job_id: str, **kwargs):
    record = JOBS.setdefault(job_id, {})

    request_id = kwargs.get("request_id") or record.get("request_id") or current_request_id()
    if request_id:
        record.setdefault("request_id", request_id)

    if "debug" in kwargs:
        record["debug"] = bool(kwargs["debug"])
    elif "debug" not in record and is_request_debug_enabled():
        record["debug"] = True

    for key, value in kwargs.items():
        if key in {"request_id", "debug"}:
            if key == "request_id" and value:
                record[key] = value
            continue
        record[key] = value

    log_request_id = request_id or record.get("request_id") or current_request_id() or "unknown"
    jobs_log.info(
        "job.update",
        extra={
            "request_id": log_request_id,
            "job_id": job_id,
            "fields": sorted(kwargs.keys()),
        },
    )

_YT_T_PATTERN = re.compile(r"[?&#]t=([0-9hms]+|\d+)", re.I)
_TIME_PATTERN = re.compile(r"\b(?:(\d+):)?([0-5]?\d):([0-5]\d)\b")
_KEYWORDS = ("kickoff", "1st quarter", "first quarter", "q1", "start", "opening")

def _parse_yt_start_hint(url: str) -> float:
    """
    Supports t=123, t=90s, or t=1h2m3s. Returns seconds (float).
    """
    m = _YT_T_PATTERN.search(url)
    if not m:
        return 0.0
    raw = m.group(1)
    if raw.isdigit():
        return float(int(raw))
    total = 0
    for n, unit in re.findall(r"(\d+)([hms])", raw.lower()):
        v = int(n)
        if unit == "h":
            total += v * 3600
        elif unit == "m":
            total += v * 60
        else:
            total += v
    return float(total)

class ProcessRequest(BaseModel):
    # existing fields (we keep espn_game_id for backward compat, but ignore it in CFBD flow)
    video_url: Optional[HttpUrl] = None
    team_name: str = Field(..., min_length=1)
    espn_game_id: str = Field(..., min_length=1)

    # NEW: optional CFBD filters
    year: Optional[int] = None                 # e.g., 2023
    season_type: Optional[str] = None          # "regular" | "postseason"
    week: Optional[int] = None                 # integer; postseason often uses week=1
    opponent: Optional[str] = None             # e.g., "Georgia"
    cfbd_game_id: Optional[int] = None         # if you know CFBD game id, skip search

    # NEW: shift all plays by this many seconds (can be negative)
    video_offset_sec: Optional[float] = None

<<<<<<< HEAD
    # NEW: auto-detect offset when manual value absent
    auto_offset: bool = True

    # Optional inline YouTube cookies (base64-encoded Netscape cookies.txt)
    yt_cookies_b64: Optional[str] = None


def _parse_hms(match: re.Match) -> float:
    hours = int(match.group(1) or 0)
    minutes = int(match.group(2) or 0)
    seconds = int(match.group(3) or 0)
    return float(hours * 3600 + minutes * 60 + seconds)


def _extract_info(url: str) -> dict:
    # metadata only; no download
    with YoutubeDL({"quiet": True, "no_warnings": True, "skip_download": True}) as ydl:
        return ydl.extract_info(url, download=False)


def infer_video_offset(url: str) -> tuple[float, str]:
    # 1) URL ?t= hint
    start_hint = _parse_yt_start_hint(url)
    if start_hint > 0:
        return start_hint, "hint:t-param"

    # 2) Chapters
    try:
        info = _extract_info(url) or {}
    except Exception:
        info = {}

    chapters = info.get("chapters") or []
    for chapter in chapters:
        title = (chapter.get("title") or "").lower()
        if any(keyword in title for keyword in _KEYWORDS):
            start_time = chapter.get("start_time")
            if isinstance(start_time, (int, float)) and start_time >= 0:
                return float(start_time), f"chapters:{title}"
    if chapters:
        first_title = (chapters[0].get("title") or "").lower()
        if "quarter" in first_title or re.search(r"\bq1\b", first_title):
            start_time = chapters[0].get("start_time")
            if isinstance(start_time, (int, float)) and start_time >= 0:
                return float(start_time), f"chapters:first:{first_title}"

    # 3) Description timecodes
    description = info.get("description") or ""
    lines = description.splitlines()
    preferred_lines = [
        line for line in lines if any(keyword in line.lower() for keyword in _KEYWORDS)
    ]
    search_lines = preferred_lines or lines
    for line in search_lines:
        match = _TIME_PATTERN.search(line)
        if match:
            return _parse_hms(match), "desc:timecode"

    # 4) No match
    return 0.0, "none"

=======
    # Optional inline YouTube cookies (base64-encoded Netscape cookies.txt)
    yt_cookies_b64: Optional[str] = None

>>>>>>> 6051145e
class JobStatus(str, Enum):
    """Lifecycle states for a cut-up processing job."""

    PENDING = "pending"
    PROCESSING = "processing"
    COMPLETED = "completed"
    FAILED = "failed"


@dataclass
class SegmentData:
    """Validated representation of a video segment to process."""

    start_time: float
    end_time: float
    label: Optional[str] = None


@dataclass
class CutupJobRecord:
    """In-memory persistence model for a cut-up job."""

    id: str
    game_id: str
    video_url: str
    output_format: str
    segments: List[SegmentData]
    status: JobStatus = JobStatus.PENDING
    created_at: datetime = field(default_factory=datetime.utcnow)
    updated_at: datetime = field(default_factory=datetime.utcnow)
    error: Optional[str] = None


class Segment(BaseModel):
    """User-provided definition for a video segment."""

    start_time: float = Field(..., ge=0, description="Start position in seconds.")
    end_time: float = Field(..., gt=0, description="End position in seconds.")
    label: Optional[str] = Field(None, max_length=100)

    @validator("end_time")
    def validate_segment_window(cls, end_time: float, values: Dict[str, float]) -> float:
        start_time = values.get("start_time")
        if start_time is None:
            return end_time
        if end_time <= start_time:
            raise ValueError("end_time must be greater than start_time")
        return end_time


class CreateCutupRequest(BaseModel):
    """Payload for submitting a new cut-up job."""

    game_id: str = Field(..., min_length=1, max_length=50)
    video_url: HttpUrl
    segments: List[Segment] = Field(..., min_items=1, description="List of segments to extract.")
    output_format: str = Field("mp4", min_length=1, max_length=10)


class CutupJobResponse(BaseModel):
    """API response describing the status of a cut-up job."""

    id: str
    game_id: str
    video_url: HttpUrl
    output_format: str
    segments: List[Segment]
    status: JobStatus
    created_at: datetime
    updated_at: datetime
    error: Optional[str] = None


def _record_to_response(record: CutupJobRecord) -> CutupJobResponse:
    """Convert an internal job record to an API response model."""

    return CutupJobResponse(
        id=record.id,
        game_id=record.game_id,
        video_url=record.video_url,
        output_format=record.output_format,
        segments=[
            Segment(start_time=segment.start_time, end_time=segment.end_time, label=segment.label)
            for segment in record.segments
        ],
        status=record.status,
        created_at=record.created_at,
        updated_at=record.updated_at,
        error=record.error,
    )

# near your upload helper
LOCAL_OBJECT_ROOT = Path("object-store")


def _s3_prefix() -> str:
    prefix = settings.s3_prefix
    return f"{prefix}/" if prefix else ""


def _build_storage_key(request: ProcessRequest, filename: str) -> str:
    prefix = _s3_prefix()
    safe_team = request.team_name.lower().replace(" ", "-")
    year_part = str(request.year or "unknown")
    game_identifier = str(request.cfbd_game_id or request.espn_game_id or "unknown")
    body = f"{safe_team}/{year_part}/{game_identifier}/{filename}"
    return f"{prefix}{body}" if prefix else body


log = logging.getLogger(__name__)
request_log = logging.getLogger("app.request")
jobs_log = logging.getLogger("app.jobs")

def _make_s3_client():
    if settings.storage_backend != "s3":
        raise RuntimeError("S3 client requested but STORAGE_BACKEND is not 's3'")

    if not settings.aws_access_key_id or not settings.aws_secret_access_key:
        raise RuntimeError("Missing AWS credentials in environment configuration")

    cfg = Config(
        signature_version="s3v4",
        region_name=settings.aws_region,
        s3={"addressing_style": "virtual"},
    )
    endpoint = f"https://s3.{settings.aws_region}.amazonaws.com"

    return boto3.client(
        "s3",
        endpoint_url=endpoint,
        aws_access_key_id=settings.aws_access_key_id,
        aws_secret_access_key=settings.aws_secret_access_key,
        config=cfg,
    )

def upload_video_to_object_store(local_path: str, key: str) -> str:
    """
    Upload a local file to the configured object store and return its accessible URL.
    """

    if settings.storage_backend == "local":
        destination = (LOCAL_OBJECT_ROOT / Path(key)).resolve()
        destination.parent.mkdir(parents=True, exist_ok=True)
        shutil.copy2(local_path, destination)
        return str(destination)

    bucket = settings.s3_bucket
    if not bucket:
        raise RuntimeError("S3 bucket not configured (set S3_BUCKET).")

    s3 = _make_s3_client()
    s3.upload_file(local_path, bucket, key, ExtraArgs={"ContentType": "video/mp4"})

    use_signed = (os.getenv("USE_SIGNED_URLS", "true").lower() == "true")
    public_base = (os.getenv("PUBLIC_BASE_URL") or "").rstrip("/")

    if not use_signed and public_base:
        return f"{public_base}/{key}"

    ttl = int(os.getenv("SIGNED_URL_TTL", "86400"))
    return s3.generate_presigned_url(
        "get_object",
        Params={"Bucket": bucket, "Key": key},
        ExpiresIn=ttl,
    )

def _copy_with_status(record: CutupJobRecord, *, status: JobStatus, error: Optional[str] = None) -> None:
    """Update the provided record with a new status and optional error."""

    record.status = status
    record.error = error
    record.updated_at = datetime.utcnow()


class InMemoryJobStore:
    """Asyncio-aware in-memory persistence for cut-up jobs."""

    def __init__(self) -> None:
        self._jobs: Dict[str, CutupJobRecord] = {}
        self._lock = asyncio.Lock()

    async def create(self, job: CutupJobRecord) -> CutupJobRecord:
        async with self._lock:
            self._jobs[job.id] = job
        return job

    async def get(self, job_id: str) -> Optional[CutupJobRecord]:
        async with self._lock:
            return self._jobs.get(job_id)

    async def update(self, job: CutupJobRecord) -> CutupJobRecord:
        async with self._lock:
            self._jobs[job.id] = job
        return job


class JobProcessor:
    """Background worker that processes queued jobs sequentially."""

    _STOP = object()

    def __init__(self, store: InMemoryJobStore) -> None:
        self._store = store
        self._queue: "asyncio.Queue[object]" = asyncio.Queue()
        self._task: Optional[asyncio.Task[None]] = None

    async def start(self) -> None:
        if self._task is None:
            self._task = asyncio.create_task(self._run())

    async def stop(self) -> None:
        if self._task is None:
            return
        await self._queue.put(self._STOP)
        await self._task
        self._task = None

    async def enqueue(self, job_id: str) -> None:
        await self._queue.put(job_id)

    async def _run(self) -> None:
        while True:
            item = await self._queue.get()
            if item is self._STOP:
                break

            job_id = cast(str, item)
            record = await self._store.get(job_id)
            if record is None:
                continue

            try:
                _copy_with_status(record, status=JobStatus.PROCESSING)
                await self._store.update(record)
                await _simulate_processing(record)
            except Exception as exc:  # pragma: no cover - defensive guard
                _copy_with_status(record, status=JobStatus.FAILED, error=str(exc))
                await self._store.update(record)
                continue

            _copy_with_status(record, status=JobStatus.COMPLETED)
            await self._store.update(record)

async def _job_worker(job_id: str, req: ProcessRequest):
    meta = JOBS.get(job_id, {})
    request_id = meta.get("request_id") or current_request_id()
    debug_flag = bool(meta.get("debug"))

    if request_id:
        token_request, token_debug = bind_request_context(request_id, debug_flag)
    else:
        token_request = token_debug = None

    effective_request_id = request_id or "unknown"

    jobs_log.info("job.start", extra={"request_id": effective_request_id, "job_id": job_id})

    try:
        _set_job(job_id, status="running", request_id=request_id)
        result = await _run_cutups_and_upload(req, job_id)
        _set_job(job_id, status="finished", result=result, request_id=request_id)
        jobs_log.info(
            "job.complete",
            extra={"request_id": effective_request_id, "job_id": job_id},
        )
    except Exception as e:
        message = str(e)
        if "needs_cookies=true" in message:
            error_label = message.split(":", 1)[0].strip() or message
<<<<<<< HEAD
            _set_job(job_id, status="failed", error=error_label, needs_cookies=True, request_id=request_id)
        else:
            _set_job(job_id, status="failed", error=message, request_id=request_id)
        jobs_log.exception(
            "job.error",
            extra={"request_id": effective_request_id, "job_id": job_id},
        )
    finally:
        reset_request_context(token_request, token_debug)
=======
            _set_job(job_id, status="failed", error=error_label, needs_cookies=True)
        else:
            _set_job(job_id, status="failed", error=message)
>>>>>>> 6051145e

async def _upload_with_retry(local_path: str, bucket: str, key: str, *, content_type="video/mp4", tries=3):
    s3 = _make_s3_client()
    def _do():
        s3.upload_file(local_path, bucket, key, ExtraArgs={"ContentType": content_type})
    last_err = None
    for i in range(1, tries + 1):
        try:
            return await asyncio.to_thread(_do)
        except ClientError as e:
            last_err = e
            await asyncio.sleep(0.8 * i)
    raise last_err
    
async def _run_cutups_and_upload(request: ProcessRequest, job_id: str) -> Dict[str, Any]:
    # 1) Build timestamps (CFBD)
    timestamps = await _fetch_offensive_play_times_cfbd(
        request.espn_game_id,
        request.team_name,
        year=request.year,
        season_type=(request.season_type or None),
        week=request.week,
        opponent=request.opponent,
        cfbd_game_id=request.cfbd_game_id,
    )

    # 2) Apply optional offset (manual or inferred)
    offset = 0.0
    offset_reason = "manual"
    if request.video_offset_sec is not None:
        try:
            offset = float(request.video_offset_sec)
        except Exception:
            offset = 0.0
            offset_reason = "manual-invalid"
    else:
        if request.auto_offset:
            if request.video_url is not None:
                try:
                    offset, offset_reason = infer_video_offset(str(request.video_url))
                except Exception:
                    offset, offset_reason = 0.0, "auto-error"
            else:
                offset, offset_reason = 0.0, "auto-missing-url"
        else:
            offset, offset_reason = 0.0, "auto-disabled"

    if offset != 0.0:
        timestamps = [ts + offset for ts in timestamps]

<<<<<<< HEAD
    log.info(
        "cutups.offset_applied",
        extra={
            "job_id": job_id,
            "offset_seconds": round(offset, 3),
            "reason": offset_reason,
            "preview": timestamps[:3],
        },
=======
    print(
        f">>> CUTUPS: using offset={offset:.1f}s ({offset_reason}); first 3 after offset = {timestamps[:3]}"
>>>>>>> 6051145e
    )

    _set_job(job_id, offset={"value": offset, "reason": offset_reason})

    if not timestamps:
        raise HTTPException(status_code=404, detail="No offensive plays found for the requested team")

    # 3) Workspace
    output_dir = Path("outputs").resolve()
    output_dir.mkdir(parents=True, exist_ok=True)
    final_output_path = output_dir / f"cutup_{uuid4().hex}.mp4"

    with tempfile.TemporaryDirectory(prefix="cutup_") as work_dir:
        work_path = Path(work_dir)
        input_path = work_path / "input.mp4"
        clips_dir = work_path / "clips"
        clips_dir.mkdir(parents=True, exist_ok=True)

        # 4) Download full game (shows progress in /jobs/<id>)
        _set_job(job_id, status="running", step="downloading")
<<<<<<< HEAD
        if request.video_url is None:
            raise RuntimeError("video_url is required to download game video")

=======
>>>>>>> 6051145e
        await download_game_video(
            str(request.video_url),
            input_path,
            job_id=job_id,
            cookies_b64=request.yt_cookies_b64,
        )

        # 5) Cut & concat
        _set_job(job_id, step="cutting")
        clip_paths = await _generate_clips(input_path, timestamps, clips_dir)
        temp_output = work_path / "output.mp4"
        await _concatenate_clips(clip_paths, temp_output)

        if final_output_path.exists():
            final_output_path.unlink()
        shutil.move(str(temp_output), final_output_path)

    # 6) Upload to configured storage backend
    _set_job(job_id, step="uploading")
    key = _build_storage_key(request, final_output_path.name)

    try:
        if settings.storage_backend == "s3":
            bucket = settings.s3_bucket or ""
            region = settings.aws_region
            await _upload_with_retry(str(final_output_path), bucket, key)
            cloud_url = f"https://{bucket}.s3.{region}.amazonaws.com/{key}"
        else:
            cloud_url = await asyncio.to_thread(
                upload_video_to_object_store, str(final_output_path), key
            )
    except Exception as e:
        if settings.storage_backend == "s3":
            bucket = settings.s3_bucket or ""
            _set_job(
                job_id,
                status="failed",
                step="uploading",
                error=f"Failed to upload {final_output_path} to {bucket}/{key}: {e}",
            )
        else:
            _set_job(
                job_id,
                status="failed",
                step="uploading",
                error=f"Failed to store output locally for key {key}: {e}",
            )
        raise

    # 7) Cleanup & return
    try:
        final_output_path.unlink(missing_ok=True)
    except Exception:
        pass

    return {"message": "Done", "cloud_url": cloud_url, "key": key}

async def _simulate_processing(record: CutupJobRecord) -> None:
    """Pretend to perform the heavy cut-up work for each segment."""

    for segment in record.segments:
        simulated_duration = max(segment.end_time - segment.start_time, 0.1)
        await asyncio.sleep(min(simulated_duration, 2))


@asynccontextmanager
async def lifespan(app: FastAPI) -> AsyncIterator[None]:
    store = InMemoryJobStore()
    processor = JobProcessor(store)
    await processor.start()
    app.state.store = store
    app.state.processor = processor
    try:
        yield
    finally:
        await processor.stop()


app = FastAPI(title="CFB Cutups Worker", version="1.0.0", lifespan=lifespan)

_SUBMIT_FORM = Path(__file__).resolve().parent / "static" / "submit.html"


<<<<<<< HEAD
@app.middleware("http")
async def request_context_middleware(request: Request, call_next):
    incoming_request_id = request.headers.get(REQUEST_ID_HEADER)
    request_id = incoming_request_id or uuid.uuid4().hex
    debug_flag = (request.query_params.get("debug") or "").lower() == "true"

    token_request, token_debug = bind_request_context(request_id, debug_flag)
    request.state.request_id = request_id
    request.state.debug = debug_flag

    request_log.info(
        "request.start",
        extra={
            "request_id": request_id,
            "method": request.method,
            "path": request.url.path,
        },
    )

    try:
        response: Response = await call_next(request)
    except Exception:
        request_log.exception(
            "request.error",
            extra={
                "request_id": request_id,
                "method": request.method,
                "path": request.url.path,
            },
        )
        raise
    else:
        response.headers[REQUEST_ID_HEADER] = request_id
        request_log.info(
            "request.complete",
            extra={
                "request_id": request_id,
                "method": request.method,
                "path": request.url.path,
                "status_code": response.status_code,
                "debug": debug_flag,
            },
        )
        return response
    finally:
        reset_request_context(token_request, token_debug)


=======
>>>>>>> 6051145e
@app.get("/healthz")
async def healthz() -> Dict[str, bool]:
    return {"ok": True}


@app.get("/", response_class=HTMLResponse)
async def submit_form() -> HTMLResponse:
    try:
        html = _SUBMIT_FORM.read_text(encoding="utf-8")
    except FileNotFoundError:  # pragma: no cover - deployment guard
        raise HTTPException(status_code=500, detail="submit.html missing")
    return HTMLResponse(content=html)

@app.get("/debug/aws")
async def debug_aws():
    import json, time
    if settings.storage_backend != "s3":
        return {
            "storage_backend": settings.storage_backend,
            "detail": "S3 backend disabled",
        }

    s3 = _make_s3_client()
    bucket = settings.s3_bucket or ""
    region = settings.aws_region

    out = {"bucket": bucket, "env_region": region}

    # Who am I?
    try:
        if settings.aws_access_key_id and settings.aws_secret_access_key:
            sts = boto3.client(
                "sts",
                aws_access_key_id=settings.aws_access_key_id,
                aws_secret_access_key=settings.aws_secret_access_key,
            )
            ident = sts.get_caller_identity()
            out["caller"] = {
                "account": ident.get("Account"),
                "arn": (ident.get("Arn") or "")[-32:],
            }
        else:  # pragma: no cover - configuration safeguard
            out["caller_error"] = "AWS credentials missing"
    except Exception as e:  # pragma: no cover - diagnostic endpoint
        out["caller_error"] = str(e)

    # Bucket location
    try:
        loc = s3.get_bucket_location(Bucket=bucket)
        out["bucket_location"] = loc.get("LocationConstraint") or "us-east-1"
    except Exception as e:  # pragma: no cover - diagnostic endpoint
        out["bucket_location_error"] = str(e)

    # Head bucket
    try:
        s3.head_bucket(Bucket=bucket)
        out["head_bucket"] = "ok"
    except Exception as e:  # pragma: no cover - diagnostic endpoint
        out["head_bucket_error"] = str(e)

    # Tiny write test (no multipart): proves creds/signature
    try:
        key = f"{_s3_prefix()}health/aws-check-{int(time.time())}.txt"
        body = b"ok\n"
        s3.put_object(Bucket=bucket, Key=key, Body=body, ContentType="text/plain")
        out["put_object"] = {"ok": True, "key": key}
    except Exception as e:  # pragma: no cover - diagnostic endpoint
        out["put_object_error"] = str(e)

    return out

@app.post("/jobs", status_code=status.HTTP_202_ACCEPTED)
async def submit_job(request: Request):
    content_type = request.headers.get("content-type", "")
    payload: Dict[str, Any]

    if "application/json" in content_type:
        try:
            payload = await request.json()
        except (json.JSONDecodeError, ValueError) as exc:  # pragma: no cover - invalid JSON
            raise HTTPException(status_code=400, detail="Invalid JSON body") from exc
    else:
        form = await request.form()
        options_payload: Dict[str, Any] = {}
        if "play_padding_pre" in form:
            pre_val = form.get("play_padding_pre")
            if pre_val not in (None, ""):
                options_payload["play_padding_pre"] = pre_val
        if "play_padding_post" in form:
            post_val = form.get("play_padding_post")
            if post_val not in (None, ""):
                options_payload["play_padding_post"] = post_val

        payload = {
            "video_url": form.get("video_url"),
            "webhook_url": form.get("webhook_url"),
        }
        if options_payload:
            payload["options"] = options_payload

    if not isinstance(payload, dict):
        raise HTTPException(status_code=400, detail="Body must be a JSON object or form data")

    if any(key in payload for key in ("team_name", "espn_game_id", "cfbd_game_id")):
        try:
            process_request = ProcessRequest.parse_obj(payload)
        except ValidationError as exc:
            raise HTTPException(status_code=status.HTTP_422_UNPROCESSABLE_ENTITY, detail=exc.errors())

        job_id = _new_job()
<<<<<<< HEAD
        request_id = getattr(request.state, "request_id", None)
        debug_flag = getattr(request.state, "debug", False)
        _set_job(job_id, status="queued", request_id=request_id, debug=debug_flag)
=======
        _set_job(job_id, status="queued")
>>>>>>> 6051145e
        asyncio.create_task(_job_worker(job_id, process_request))
        return {"job_id": job_id, "status": "queued"}

    try:
        job_submission = JobSubmission.parse_obj(payload)
    except ValidationError as exc:
        raise HTTPException(status_code=status.HTTP_422_UNPROCESSABLE_ENTITY, detail=exc.errors())

    job_id = _new_job()
<<<<<<< HEAD
    request_id = getattr(request.state, "request_id", None)
    debug_flag = getattr(request.state, "debug", False)
    _set_job(
        job_id,
        status="queued",
        payload=job_submission.dict(),
        request_id=request_id,
        debug=debug_flag,
    )
=======
    _set_job(job_id, status="queued", payload=job_submission.dict())
>>>>>>> 6051145e
    return {"job_id": job_id, "status": "queued"}

@app.get("/jobs/{job_id}")
async def job_status(job_id: str):
    j = JOBS.get(job_id)
    if not j:
        return {"job_id": job_id, "status": "not_found"}
    return {"job_id": job_id, **j}

def _get_store(request: Request) -> InMemoryJobStore:
    return cast(InMemoryJobStore, request.app.state.store)

def _get_processor(request: Request) -> JobProcessor:
    return cast(JobProcessor, request.app.state.processor)

@app.get("/health", tags=["health"])
async def healthcheck() -> Dict[str, str]:
    return {"status": "ok"}

@app.get("/debug/mode")
async def debug_mode():
    return {"mode": "CFBD", "version": "cutups-cfbd-1"}

@app.post("/cutups", status_code=status.HTTP_202_ACCEPTED, response_model=CutupJobResponse, tags=["cutups"])
async def create_cutup_job(
    request: CreateCutupRequest,
    store: InMemoryJobStore = Depends(_get_store),
    processor: JobProcessor = Depends(_get_processor),
) -> CutupJobResponse:
    """Register a new cut-up job and enqueue it for background processing."""

    record = CutupJobRecord(
        id=str(uuid4()),
        game_id=request.game_id,
        video_url=str(request.video_url),
        output_format=request.output_format,
        segments=[
            SegmentData(start_time=segment.start_time, end_time=segment.end_time, label=segment.label)
            for segment in request.segments
        ],
    )
    await store.create(record)
    await processor.enqueue(record.id)
    return _record_to_response(record)


@app.get("/cutups/{job_id}", response_model=CutupJobResponse, tags=["cutups"])
async def get_cutup_job(job_id: str, store: InMemoryJobStore = Depends(_get_store)) -> CutupJobResponse:
    """Fetch the latest status for a cut-up job by its identifier."""

    record = await store.get(job_id)
    if record is None:
        raise HTTPException(status_code=status.HTTP_404_NOT_FOUND, detail="Job not found")
    return _record_to_response(record)


@app.post("/process", tags=["processing"])
async def process_offensive_cutups(request: ProcessRequest) -> Dict[str, str]:
    """End-to-end pipeline that generates an offensive cut-up for a team (foreground path)."""

    output_dir = Path("outputs").resolve()
    output_dir.mkdir(parents=True, exist_ok=True)
    final_output_path = output_dir / f"cutup_{uuid4().hex}.mp4"

    # 1) Fetch CFBD timestamps
    try:
        timestamps = await _fetch_offensive_play_times_cfbd(
            request.espn_game_id,
            request.team_name,
            year=request.year,
            season_type=(request.season_type or None),
            week=request.week,
            opponent=request.opponent,
            cfbd_game_id=request.cfbd_game_id,
        )
    except HTTPException:
        raise
    except Exception as e:
        raise HTTPException(status_code=502, detail=f"Failed to parse play-by-play data: {e}")

    # 2) Apply optional offset
    offset = 0.0
    offset_reason = "manual"
    if request.video_offset_sec is not None:
        try:
            offset = float(request.video_offset_sec)
        except Exception:
            offset = 0.0
            offset_reason = "manual-invalid"
    else:
        if request.auto_offset:
            if request.video_url is not None:
                try:
                    offset, offset_reason = infer_video_offset(str(request.video_url))
                except Exception:
                    offset, offset_reason = 0.0, "auto-error"
            else:
                offset, offset_reason = 0.0, "auto-missing-url"
        else:
            offset, offset_reason = 0.0, "auto-disabled"

    if offset != 0.0:
        timestamps = [ts + offset for ts in timestamps]

<<<<<<< HEAD
    log.info(
        "cutups.offset_applied",
        extra={
            "offset_seconds": round(offset, 3),
            "reason": offset_reason,
            "preview": timestamps[:3],
        },
=======
    print(
        f">>> CUTUPS: using offset={offset:.1f}s ({offset_reason}); first 3 after offset = {timestamps[:3]}"
>>>>>>> 6051145e
    )

    if not timestamps:
        raise HTTPException(status_code=404, detail="No offensive plays found for the requested team")

    # 3) Download, cut, concat
    try:
        with tempfile.TemporaryDirectory(prefix="cutup_") as work_dir:
            work_path = Path(work_dir)
            input_path = work_path / "input.mp4"
            clips_dir = work_path / "clips"
            clips_dir.mkdir(parents=True, exist_ok=True)

            if request.video_url is None:
                raise HTTPException(status_code=400, detail="video_url is required")

            await download_game_video(str(request.video_url), input_path, job_id=None)
            clip_paths = await _generate_clips(input_path, timestamps, clips_dir)

            temp_output = work_path / "output.mp4"
            await _concatenate_clips(clip_paths, temp_output)

            if final_output_path.exists():
                final_output_path.unlink()
            shutil.move(str(temp_output), final_output_path)
    except RuntimeError as exc:
        raise HTTPException(status_code=500, detail=str(exc)) from exc

    # 4) Upload to configured storage backend
    key = _build_storage_key(request, final_output_path.name)
    cloud_url = upload_video_to_object_store(str(final_output_path), key)

    # 5) Cleanup local
    try:
        final_output_path.unlink(missing_ok=True)
    except Exception:
        pass

    return {
        "message": "Done",
        "cloud_url": cloud_url,
        "key": key,
        "offset": {"value": offset, "reason": offset_reason},
    }

# --- CFBD play fetcher (indentation-safe, with fallback) ---
async def _fetch_offensive_play_times_cfbd(
    espn_game_id: str,
    team_name: str,
    *,
    year: Optional[int] = None,
    season_type: Optional[str] = None,
    week: Optional[int] = None,
    opponent: Optional[str] = None,
    cfbd_game_id: Optional[int] = None,
) -> List[float]:
    import os
    from datetime import datetime
    import httpx

    CFBD_API_KEY = (os.getenv("CFBD_API_KEY") or "").replace("\r", "").replace("\n", "").strip()
    if not CFBD_API_KEY:
        raise HTTPException(status_code=500, detail="CFBD_API_KEY is not set")

    headers = {"Authorization": f"Bearer {CFBD_API_KEY}"}
    base = "https://api.collegefootballdata.com"

    def _n(s: Optional[str]) -> str:
        return (s or "").strip().lower()

    target = _n(team_name)

    async with httpx.AsyncClient(timeout=30.0, headers=headers) as client:

        async def _find_game_meta_by_id(gid: int) -> Optional[Dict[str, Any]]:
            gr = await client.get(f"{base}/games", params={"id": gid})
            if gr.status_code == 200:
                js = gr.json() or []
                if isinstance(js, list) and js:
                    return js[0]
            return None

        # ---------- 1) Resolve game_id ----------
        game_id: Optional[int] = cfbd_game_id

        # A) Use provided ID directly
        if game_id is not None:
            log.debug("cfbd.game_id.provided", extra={"cfbd_game_id": game_id})
        else:
            # B) Filtered search if any filters were passed
            params: Dict[str, object] = {"team": team_name}
            if year is not None:
                params["year"] = year
            if season_type is not None:
                params["seasonType"] = season_type
            if week is not None:
                params["week"] = week

            games: List[Dict[str, Any]] = []
            if any(k in params for k in ("year", "seasonType", "week")):
                try:
                    r = await client.get(f"{base}/games", params=params)
                    r.raise_for_status()
                    games = r.json() or []
                except Exception as exc:
                    log.warning(
                        "cfbd.games.filtered_error",
                        extra={"error": str(exc), "params": params},
                    )
                    games = []

                # narrow by opponent (optional)
                if opponent:
                    opp = _n(opponent)
                    games = [g for g in games if opp in (_n(g.get("home_team")), _n(g.get("away_team")))]

                # keep only games involving our team
                games = [g for g in games if target in (_n(g.get("home_team")), _n(g.get("away_team")))]

                if not games and "week" in params:
                    # retry without week
                    p2 = {k: v for k, v in params.items() if k != "week"}
                    try:
                        r2 = await client.get(f"{base}/games", params=p2)
                        r2.raise_for_status()
                        games = r2.json() or []
                        if opponent:
                            opp = _n(opponent)
                            games = [g for g in games if opp in (_n(g.get("home_team")), _n(g.get("away_team")))]
                        games = [g for g in games if target in (_n(g.get("home_team")), _n(g.get("away_team")))]
                    except Exception as exc:
                        log.warning(
                            "cfbd.games.retry_without_week_error",
                            extra={"error": str(exc), "params": p2},
                        )
                        games = []

                if games:
                    games.sort(key=lambda g: g.get("start_date") or "", reverse=True)
                    game_id = games[0].get("id")

            # C) Fallback scan: recent seasons (regular first, then postseason)
            if game_id is None:
                now_year = datetime.utcnow().year
                for st in ("regular", "postseason"):
                    found = False
                    for yr in (now_year, now_year - 1, now_year - 2, now_year - 3):
                        rr = await client.get(f"{base}/games", params={"year": yr, "seasonType": st, "team": team_name})
                        rr.raise_for_status()
                        gjs = rr.json() or []
                        gjs = [g for g in gjs if target in (_n(g.get("home_team")), _n(g.get("away_team")))]
                        if gjs:
                            gjs.sort(key=lambda g: g.get("start_date") or "", reverse=True)
                            game_id = gjs[0].get("id")
                            found = True
                            break
                    if found:
                        break

        if game_id is None:
            raise HTTPException(status_code=404, detail=f"No CFBD game found for team '{team_name}' with given filters.")

        # ---------- 2) Determine year/week for /plays ----------
        game_meta = await _find_game_meta_by_id(int(game_id))
        year_needed = year or (game_meta.get("season") if game_meta else None)
        week_needed = week or (game_meta.get("week") if game_meta else None)
        season_type_needed = season_type or (game_meta.get("seasonType") if game_meta else None)

        if year_needed is None or week_needed is None:
            # final attempt: try regular-season weeks 13..16 (conf championships)
            log.debug("cfbd.games.inferring_year_week")
            yr = year or (game_meta.get("season") if game_meta else datetime.utcnow().year)
            found_gid: Optional[int] = None
            for wk in (13, 14, 15, 16):
                gr = await client.get(
                    f"{base}/games",
                    params={"year": yr, "seasonType": "regular", "week": wk, "team": team_name},
                )
                if gr.status_code != 200:
                    continue
                arr = gr.json() or []
                if opponent:
                    opp = _n(opponent)
                    arr = [g for g in arr if opp in (_n(g.get("home_team")), _n(g.get("away_team")))]
                arr = [g for g in arr if target in (_n(g.get("home_team")), _n(g.get("away_team")))]
                if arr:
                    arr.sort(key=lambda g: g.get("start_date") or "", reverse=True)
                    found_gid = arr[0].get("id")
                    year_needed, week_needed, season_type_needed = yr, arr[0].get("week"), "regular"
                    break

            if found_gid:
                # re-fetch plays for the resolved gid using meta-derived year/week
                meta = await _find_game_meta_by_id(int(found_gid))
                if meta:
                    year_needed = year_needed or meta.get("season")
                    week_needed = week_needed or meta.get("week")
                    season_type_needed = season_type_needed or meta.get("seasonType")

        if year_needed is None or week_needed is None:
            raise HTTPException(status_code=502, detail="Could not determine year/week for CFBD /plays request.")

        # ---------- 3) Fetch plays ----------
        plays_params: Dict[str, Any] = {
            "gameId": int(game_id),
            "year": int(year_needed),
            "week": int(week_needed),
        }
        if season_type_needed:
            plays_params["seasonType"] = season_type_needed

        pr = await client.get(f"{base}/plays", params=plays_params)
        log.debug(
            "cfbd.plays.response",
            extra={"status_code": pr.status_code, "params": plays_params},
        )
        pr.raise_for_status()
        plays = pr.json() or []

    # ---------- 4) Build timestamps ----------
    timestamps: List[float] = []
    for p in plays:
        if _n(p.get("offense")) and target in _n(p.get("offense")):
            period = p.get("period")
            clock = p.get("clock") or {}
            minutes = clock.get("minutes")
            seconds = clock.get("seconds")
            if isinstance(period, int) and isinstance(minutes, (int, float)) and isinstance(seconds, (int, float)):
                quarter = 15 * 60
                remaining = int(minutes) * 60 + int(seconds)
                elapsed = quarter - remaining
                if elapsed >= 0:
                    timestamps.append(float((period - 1) * quarter + elapsed))

    timestamps.sort()
    if not timestamps:
        raise HTTPException(status_code=404, detail=f"No offensive plays found for '{team_name}' in CFBD game {game_id}.")
    return timestamps

def _iter_plays(drives: Iterable[Dict[str, object]]) -> Iterable[Dict[str, object]]:
    """Yield play dictionaries from the nested ESPN drives payload."""

    for drive in drives:
        plays = drive.get("plays") if isinstance(drive, dict) else None
        if not isinstance(plays, list):
            continue
        for play in plays:
            if isinstance(play, dict):
                yield play


def _find_wall_clock_anchor(plays: Iterable[Dict[str, object]]) -> Optional[datetime]:
    """Return the earliest available wall-clock timestamp from the provided plays."""

    anchor: Optional[datetime] = None
    for play in plays:
        wall_clock = _extract_wall_clock(play)
        if wall_clock is None:
            continue
        if anchor is None or wall_clock < anchor:
            anchor = wall_clock
    return anchor


def _extract_wall_clock(play: Dict[str, object]) -> Optional[datetime]:
    """Extract and parse a wall-clock timestamp from a play if present."""

    for key in ("start", "end"):
        segment = play.get(key)
        if not isinstance(segment, dict):
            continue
        candidate = segment.get("wallClock")
        if isinstance(candidate, str):
            parsed = _parse_wall_clock(candidate)
            if parsed is not None:
                return parsed

    candidate = play.get("wallClock")
    if isinstance(candidate, str):
        return _parse_wall_clock(candidate)
    return None


def _parse_wall_clock(value: str) -> Optional[datetime]:
    """Parse an ISO8601 wall-clock timestamp into an aware datetime."""

    normalized = f"{value[:-1]}+00:00" if value.endswith("Z") else value
    try:
        parsed = datetime.fromisoformat(normalized)
    except ValueError:
        return None
    if parsed.tzinfo is None:
        parsed = parsed.replace(tzinfo=timezone.utc)
    return parsed.astimezone(timezone.utc)


def _clock_display_to_game_seconds(period: int, display_value: str) -> float:
    """Convert ESPN clock display (time remaining) into absolute game seconds."""

    parts = display_value.split(":")
    if len(parts) != 2:
        raise ValueError("Unexpected clock display format")
    minutes, seconds = (int(part) for part in parts)
    time_remaining = minutes * 60 + seconds
    quarter_length = 15 * 60
    elapsed_in_period = quarter_length - time_remaining
    if elapsed_in_period < 0:
        raise ValueError("Clock produced negative elapsed time")
    total_elapsed = (period - 1) * quarter_length + elapsed_in_period
    return float(total_elapsed)


async def _generate_clips(input_path: Path, timestamps: List[float], clips_dir: Path) -> List[Path]:
    """Extract short clips around each timestamp using ffmpeg."""

    clip_paths: List[Path] = []
    for index, timestamp in enumerate(timestamps, start=1):
        clip_start = max(timestamp - 1.0, 0.0)
        clip_end = timestamp + 2.0
        clip_path = clips_dir / f"clip_{index:04d}.mp4"
        await _extract_clip(input_path, clip_start, clip_end, clip_path)
        clip_paths.append(clip_path)
    return clip_paths


async def _extract_clip(input_path: Path, start_time: float, end_time: float, destination: Path) -> None:
    """Use ffmpeg to extract a clip from the input video."""

    duration = max(end_time - start_time, 0.1)
    cmd = [
        "ffmpeg",
        "-y",
        "-ss",
        f"{start_time:.3f}",
        "-i",
        str(input_path),
        "-t",
        f"{duration:.3f}",
        "-c:v",
        "libx264",
        "-preset",
        "veryfast",
        "-crf",
        "23",
        "-c:a",
        "aac",
        "-movflags",
        "+faststart",
        str(destination),
    ]
    await _run_subprocess(cmd)


async def _concatenate_clips(clips: List[Path], output_path: Path) -> None:
    """Combine all generated clips into a single mp4 using ffmpeg concat."""

    if not clips:
        raise RuntimeError("No clips provided for concatenation")

    with tempfile.TemporaryDirectory(prefix="cutup_manifest_") as manifest_dir:
        manifest_path = Path(manifest_dir) / "clips.txt"
        manifest_lines = [f"file {shlex.quote(str(path))}" for path in clips]
        manifest_path.write_text("\n".join(manifest_lines), encoding="utf-8")

        cmd = [
            "ffmpeg",
            "-y",
            "-f",
            "concat",
            "-safe",
            "0",
            "-i",
            str(manifest_path),
            "-c",
            "copy",
            str(output_path),
        ]
        await _run_subprocess(cmd)


async def _run_subprocess(cmd: List[str]) -> None:
    """Execute a subprocess command in a worker thread and raise on failure."""

    def _execute() -> None:
        result = subprocess.run(cmd, stdout=subprocess.PIPE, stderr=subprocess.PIPE, text=True)
        if result.returncode != 0:
            command = shlex.join(cmd)
            raise RuntimeError(f"Command {command} failed: {result.stderr.strip()}")

    await asyncio.to_thread(_execute)
<|MERGE_RESOLUTION|>--- conflicted
+++ resolved
@@ -22,34 +22,15 @@
 from uuid import uuid4
 from .video import download_game_video
 from .settings import settings
-<<<<<<< HEAD
-from .logging import (
-    REQUEST_ID_HEADER,
-    bind_request_context,
-    configure_logging,
-    current_request_id,
-    is_request_debug_enabled,
-    reset_request_context,
-)
-
-import httpx
-from fastapi import Depends, FastAPI, HTTPException, Request, Response, status
-=======
 
 import httpx
 from fastapi import Depends, FastAPI, HTTPException, Request, status
->>>>>>> 6051145e
 from fastapi.responses import HTMLResponse
 from pydantic import BaseModel, Field, HttpUrl, ValidationError, validator
 from yt_dlp import YoutubeDL
 
 from .schemas import JobSubmission
 
-<<<<<<< HEAD
-configure_logging(settings.logging_level)
-
-=======
->>>>>>> 6051145e
 JOBS: Dict[str, Dict[str, Any]] = {}  # { job_id: {"status": "...", "result": {...}, "error": "..."} }
 
 def _new_job() -> str:
@@ -125,73 +106,9 @@
     # NEW: shift all plays by this many seconds (can be negative)
     video_offset_sec: Optional[float] = None
 
-<<<<<<< HEAD
-    # NEW: auto-detect offset when manual value absent
-    auto_offset: bool = True
-
     # Optional inline YouTube cookies (base64-encoded Netscape cookies.txt)
     yt_cookies_b64: Optional[str] = None
 
-
-def _parse_hms(match: re.Match) -> float:
-    hours = int(match.group(1) or 0)
-    minutes = int(match.group(2) or 0)
-    seconds = int(match.group(3) or 0)
-    return float(hours * 3600 + minutes * 60 + seconds)
-
-
-def _extract_info(url: str) -> dict:
-    # metadata only; no download
-    with YoutubeDL({"quiet": True, "no_warnings": True, "skip_download": True}) as ydl:
-        return ydl.extract_info(url, download=False)
-
-
-def infer_video_offset(url: str) -> tuple[float, str]:
-    # 1) URL ?t= hint
-    start_hint = _parse_yt_start_hint(url)
-    if start_hint > 0:
-        return start_hint, "hint:t-param"
-
-    # 2) Chapters
-    try:
-        info = _extract_info(url) or {}
-    except Exception:
-        info = {}
-
-    chapters = info.get("chapters") or []
-    for chapter in chapters:
-        title = (chapter.get("title") or "").lower()
-        if any(keyword in title for keyword in _KEYWORDS):
-            start_time = chapter.get("start_time")
-            if isinstance(start_time, (int, float)) and start_time >= 0:
-                return float(start_time), f"chapters:{title}"
-    if chapters:
-        first_title = (chapters[0].get("title") or "").lower()
-        if "quarter" in first_title or re.search(r"\bq1\b", first_title):
-            start_time = chapters[0].get("start_time")
-            if isinstance(start_time, (int, float)) and start_time >= 0:
-                return float(start_time), f"chapters:first:{first_title}"
-
-    # 3) Description timecodes
-    description = info.get("description") or ""
-    lines = description.splitlines()
-    preferred_lines = [
-        line for line in lines if any(keyword in line.lower() for keyword in _KEYWORDS)
-    ]
-    search_lines = preferred_lines or lines
-    for line in search_lines:
-        match = _TIME_PATTERN.search(line)
-        if match:
-            return _parse_hms(match), "desc:timecode"
-
-    # 4) No match
-    return 0.0, "none"
-
-=======
-    # Optional inline YouTube cookies (base64-encoded Netscape cookies.txt)
-    yt_cookies_b64: Optional[str] = None
-
->>>>>>> 6051145e
 class JobStatus(str, Enum):
     """Lifecycle states for a cut-up processing job."""
 
@@ -461,21 +378,9 @@
         message = str(e)
         if "needs_cookies=true" in message:
             error_label = message.split(":", 1)[0].strip() or message
-<<<<<<< HEAD
-            _set_job(job_id, status="failed", error=error_label, needs_cookies=True, request_id=request_id)
-        else:
-            _set_job(job_id, status="failed", error=message, request_id=request_id)
-        jobs_log.exception(
-            "job.error",
-            extra={"request_id": effective_request_id, "job_id": job_id},
-        )
-    finally:
-        reset_request_context(token_request, token_debug)
-=======
             _set_job(job_id, status="failed", error=error_label, needs_cookies=True)
         else:
             _set_job(job_id, status="failed", error=message)
->>>>>>> 6051145e
 
 async def _upload_with_retry(local_path: str, bucket: str, key: str, *, content_type="video/mp4", tries=3):
     s3 = _make_s3_client()
@@ -526,19 +431,8 @@
     if offset != 0.0:
         timestamps = [ts + offset for ts in timestamps]
 
-<<<<<<< HEAD
-    log.info(
-        "cutups.offset_applied",
-        extra={
-            "job_id": job_id,
-            "offset_seconds": round(offset, 3),
-            "reason": offset_reason,
-            "preview": timestamps[:3],
-        },
-=======
     print(
         f">>> CUTUPS: using offset={offset:.1f}s ({offset_reason}); first 3 after offset = {timestamps[:3]}"
->>>>>>> 6051145e
     )
 
     _set_job(job_id, offset={"value": offset, "reason": offset_reason})
@@ -559,12 +453,6 @@
 
         # 4) Download full game (shows progress in /jobs/<id>)
         _set_job(job_id, status="running", step="downloading")
-<<<<<<< HEAD
-        if request.video_url is None:
-            raise RuntimeError("video_url is required to download game video")
-
-=======
->>>>>>> 6051145e
         await download_game_video(
             str(request.video_url),
             input_path,
@@ -648,57 +536,6 @@
 _SUBMIT_FORM = Path(__file__).resolve().parent / "static" / "submit.html"
 
 
-<<<<<<< HEAD
-@app.middleware("http")
-async def request_context_middleware(request: Request, call_next):
-    incoming_request_id = request.headers.get(REQUEST_ID_HEADER)
-    request_id = incoming_request_id or uuid.uuid4().hex
-    debug_flag = (request.query_params.get("debug") or "").lower() == "true"
-
-    token_request, token_debug = bind_request_context(request_id, debug_flag)
-    request.state.request_id = request_id
-    request.state.debug = debug_flag
-
-    request_log.info(
-        "request.start",
-        extra={
-            "request_id": request_id,
-            "method": request.method,
-            "path": request.url.path,
-        },
-    )
-
-    try:
-        response: Response = await call_next(request)
-    except Exception:
-        request_log.exception(
-            "request.error",
-            extra={
-                "request_id": request_id,
-                "method": request.method,
-                "path": request.url.path,
-            },
-        )
-        raise
-    else:
-        response.headers[REQUEST_ID_HEADER] = request_id
-        request_log.info(
-            "request.complete",
-            extra={
-                "request_id": request_id,
-                "method": request.method,
-                "path": request.url.path,
-                "status_code": response.status_code,
-                "debug": debug_flag,
-            },
-        )
-        return response
-    finally:
-        reset_request_context(token_request, token_debug)
-
-
-=======
->>>>>>> 6051145e
 @app.get("/healthz")
 async def healthz() -> Dict[str, bool]:
     return {"ok": True}
@@ -809,13 +646,7 @@
             raise HTTPException(status_code=status.HTTP_422_UNPROCESSABLE_ENTITY, detail=exc.errors())
 
         job_id = _new_job()
-<<<<<<< HEAD
-        request_id = getattr(request.state, "request_id", None)
-        debug_flag = getattr(request.state, "debug", False)
-        _set_job(job_id, status="queued", request_id=request_id, debug=debug_flag)
-=======
         _set_job(job_id, status="queued")
->>>>>>> 6051145e
         asyncio.create_task(_job_worker(job_id, process_request))
         return {"job_id": job_id, "status": "queued"}
 
@@ -825,19 +656,7 @@
         raise HTTPException(status_code=status.HTTP_422_UNPROCESSABLE_ENTITY, detail=exc.errors())
 
     job_id = _new_job()
-<<<<<<< HEAD
-    request_id = getattr(request.state, "request_id", None)
-    debug_flag = getattr(request.state, "debug", False)
-    _set_job(
-        job_id,
-        status="queued",
-        payload=job_submission.dict(),
-        request_id=request_id,
-        debug=debug_flag,
-    )
-=======
     _set_job(job_id, status="queued", payload=job_submission.dict())
->>>>>>> 6051145e
     return {"job_id": job_id, "status": "queued"}
 
 @app.get("/jobs/{job_id}")
@@ -942,18 +761,8 @@
     if offset != 0.0:
         timestamps = [ts + offset for ts in timestamps]
 
-<<<<<<< HEAD
-    log.info(
-        "cutups.offset_applied",
-        extra={
-            "offset_seconds": round(offset, 3),
-            "reason": offset_reason,
-            "preview": timestamps[:3],
-        },
-=======
     print(
         f">>> CUTUPS: using offset={offset:.1f}s ({offset_reason}); first 3 after offset = {timestamps[:3]}"
->>>>>>> 6051145e
     )
 
     if not timestamps:
