--- conflicted
+++ resolved
@@ -2,22 +2,6 @@
 
 from __future__ import annotations
 
-<<<<<<< HEAD
-import shutil
-import tempfile
-from pathlib import Path
-from typing import Dict
-
-import httpx
-from fastapi import FastAPI, HTTPException, status
-from pydantic import BaseModel, Field, HttpUrl, validator
-
-from .espn import fetch_offensive_play_times
-from .video import concatenate_clips, download_game_video, generate_clips
-
-
-app = FastAPI(title="CFB Cutups Worker", version="1.2.0")
-=======
 import asyncio
 import shlex
 import shutil
@@ -33,7 +17,6 @@
 
 
 app = FastAPI(title="CFB Cutups Worker", version="1.1.0")
->>>>>>> d41b222d
 
 
 class ProcessRequest(BaseModel):
@@ -42,16 +25,6 @@
     video_url: HttpUrl
     team_name: str = Field(..., min_length=1)
     espn_game_id: str = Field(..., min_length=1)
-<<<<<<< HEAD
-
-    @validator("team_name", "espn_game_id")
-    def _strip_whitespace(cls, value: str) -> str:  # noqa: D401 - short validator description
-        """Normalize string fields by stripping surrounding whitespace."""
-        normalized = value.strip()
-        if not normalized:
-            raise ValueError("Value must not be blank")
-        return normalized
-=======
 from __future__ import annotations
 
 import asyncio
@@ -266,7 +239,6 @@
 
 def _get_processor(request: Request) -> JobProcessor:
     return cast(JobProcessor, request.app.state.processor)
->>>>>>> d41b222d
 
 
 @app.get("/health", tags=["health"])
@@ -274,8 +246,6 @@
     """Simple readiness endpoint used by infrastructure probes."""
 
     return {"status": "ok"}
-<<<<<<< HEAD
-=======
     """Basic readiness probe for the service."""
 
     return {"status": "ok"}
@@ -312,7 +282,6 @@
     if record is None:
         raise HTTPException(status_code=status.HTTP_404_NOT_FOUND, detail="Job not found")
     return _record_to_response(record)
->>>>>>> d41b222d
 
 
 @app.get("/")
@@ -329,14 +298,10 @@
     final_output_path = Path("output.mp4").resolve()
 
     try:
-<<<<<<< HEAD
-        timestamps = await fetch_offensive_play_times(request.espn_game_id, request.team_name)
-=======
         timestamps = await _fetch_offensive_play_times(
             request.espn_game_id,
             request.team_name,
         )
->>>>>>> d41b222d
     except httpx.HTTPStatusError as exc:  # pragma: no cover - external HTTP
         raise HTTPException(
             status_code=exc.response.status_code,
@@ -361,20 +326,12 @@
             clips_dir = work_path / "clips"
             clips_dir.mkdir(parents=True, exist_ok=True)
 
-<<<<<<< HEAD
-            await download_game_video(str(request.video_url), input_path)
-            clip_paths = await generate_clips(input_path, timestamps, clips_dir)
-
-            temp_output = work_path / "output.mp4"
-            await concatenate_clips(clip_paths, temp_output)
-=======
             await _download_game_video(str(request.video_url), input_path)
 
             clip_paths = await _generate_clips(input_path, timestamps, clips_dir)
 
             temp_output = work_path / "output.mp4"
             await _concatenate_clips(clip_paths, temp_output)
->>>>>>> d41b222d
 
             if final_output_path.exists():
                 final_output_path.unlink()
@@ -385,9 +342,6 @@
             detail=str(exc),
         ) from exc
 
-<<<<<<< HEAD
-    return {"message": "Done", "output_path": str(final_output_path)}
-=======
     return {"message": "Done", "output_path": str(final_output_path)}
 
 
@@ -556,4 +510,3 @@
             raise RuntimeError(f"Command {command} failed: {result.stderr.strip()}")
 
     await asyncio.to_thread(_execute)
->>>>>>> d41b222d
