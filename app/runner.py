from __future__ import annotations

import os, json, zipfile, uuid, asyncio, time, logging, shutil, contextlib
from bisect import bisect_left, bisect_right
from statistics import median
from typing import Any, Awaitable, Dict, List, Optional, Tuple

from .video import download_game_video, probe_duration_sec, file_size_bytes
from .segment import cut_clip, make_thumb, ffmpeg_set_cancel
from .detector import detect_plays
from .cfbd_client import get_plays
from .cfbd_game_finder import find_game_id
from .ocr_tesseract import sample_series as sample_tesseract_series, TESSERACT_READY
from .ocr_scorebug import sample_scorebug_series
from .align_dtw import fit_period_dtw, map_clock
from .local_refine import nearest_audio, nearest_scene
from .detector_ffprobe import scene_cut_times
from .audio_detect import whistle_crowd_spikes, crowd_spikes
from .auto_roi import find_scorebug_roi
from .confidence import score_clip
from .utils import merge_windows, clamp_windows
from .debug_dump import save_timeline_thumbs, save_candidate_thumbs
from .fallback import timegrid_windows
from .storage import get_storage
from .uploads import resolve_upload
from .settings import CFBD_API_KEY, CFBD_ENABLED, settings
from .packager import concat_clips_to_mp4
from .bucketize import build_guided_windows
from .monitor import JobMonitor

logger = logging.getLogger(__name__)


class JobCancelled(Exception):
    """Raised when a running job has been cancelled."""


STAGES = (
    "queued",
    "downloading",
    "detecting",
    "bucketing",
    "segmenting",
    "packaging",
    "uploading",
    "completed",
    "failed",
    "canceled",
)


def _nearest_in_window(values: List[float], start: float, end: float, target: float) -> Optional[float]:
    if not values:
        return None
    if start > end:
        start, end = end, start
    lo = bisect_left(values, start)
    hi = bisect_right(values, end)
    if lo >= hi:
        return None
    window = values[lo:hi]
    return min(window, key=lambda v: abs(v - target)) if window else None


def _clock_str_to_seconds(clock: object) -> Optional[int]:
    if clock is None:
        return None
    if isinstance(clock, bool):
        return None
    if isinstance(clock, (int, float)):
        return int(float(clock))
    text = str(clock).strip()
    if not text:
        return None
    if text.upper().startswith("PT") and text.upper().endswith("S"):
        minutes = 0
        seconds = 0
        remainder = text.upper()[2:]
        if "M" in remainder:
            parts = remainder.split("M", 1)
            try:
                minutes = int(parts[0])
            except ValueError:
                minutes = 0
            remainder = parts[1]
        if remainder.endswith("S"):
            remainder = remainder[:-1]
        try:
            seconds = int(float(remainder or 0))
        except ValueError:
            seconds = 0
        return minutes * 60 + seconds
    if ":" in text:
        parts = text.split(":")
        try:
            parts = [int(float(p)) for p in parts]
        except ValueError:
            return None
        if len(parts) == 2:
            minutes, seconds = parts
            return minutes * 60 + seconds
        if len(parts) == 3:
            hours, minutes, seconds = parts
            return hours * 3600 + minutes * 60 + seconds
    try:
        return int(float(text))
    except ValueError:
        return None

class JobRunner:
    def __init__(self, max_concurrency: int = 2):
        self.queue: "asyncio.Queue[tuple[str, Any]]" = asyncio.Queue()
        self.jobs: Dict[str, Dict[str, Any]] = {}
        self.sema = asyncio.Semaphore(max_concurrency)
        self._worker_task: Optional[asyncio.Task] = None
        self._stop = asyncio.Event()
        self._cancels: Dict[str, asyncio.Event] = {}
    def _init_job(self, job_id: str):
        now = time.time()
        self.jobs[job_id] = {
            "status": "queued",
            "stage": "queued",
            "pct": 0.0,
            "eta_sec": None,
            "detail": "",
            "error": None,
            "result": None,
            "created": now,
            "submitted_at": now,
            "last_heartbeat_at": now,
            "_stage_ends_at": None,
            "progress": {},
            "cancel": False,
            "cfbd_state": None,
            "cfbd_reason": None,
            "meta": {},
        }
        self._cancels[job_id] = asyncio.Event()

    async def _watchdog(self, job_id: str) -> None:
        start = time.time()
        ttl = float(settings.JOB_HEARTBEAT_TTL_SECONDS)
        hard = float(settings.JOB_WATCHDOG_SECONDS)
        while True:
            await asyncio.sleep(1.0)
            job = self.jobs.get(job_id) or {}
            now = time.time()
            last = float(job.get("last_heartbeat_at") or job.get("submitted_at") or now)
            if job.get("cancel"):
                raise JobCancelled("Job cancelled")
            if now - last > ttl:
                raise RuntimeError(
                    f"Job watchdog expired: idle {int(now - last)}s > {int(ttl)}s"
                )
            if now - start > hard:
                raise RuntimeError(
                    f"Job time limit exceeded: {int(now - start)}s > {int(hard)}s"
                )

    async def _run_with_watchdog(self, job_coro: Awaitable[Any], job_id: str):
        watchdog = asyncio.create_task(self._watchdog(job_id))
        try:
            return await job_coro
        finally:
            watchdog.cancel()
            with contextlib.suppress(asyncio.CancelledError):
                await watchdog

    def _ensure_not_cancelled(self, job_id: str, cancel_ev: asyncio.Event) -> None:
        if cancel_ev.is_set():
            raise JobCancelled("Job cancelled")
        job = self.jobs.get(job_id)
        if job and job.get("cancel"):
            raise JobCancelled("Job cancelled")

    def _set_stage(
        self,
        job_id: str,
        stage: str,
        *,
        pct: float | None = None,
        detail: str | None = None,
        eta: float | None = None,
    ) -> None:
        job = self.jobs.get(job_id)
        if not job:
            return
        job["stage"] = stage
        job["status"] = stage
        pct_value = pct if pct is not None else job.get("pct")
        if pct_value is not None:
            job["pct"] = max(0.0, min(100.0, round(float(pct_value), 1)))
        if detail is not None:
            job["detail"] = detail
        job["eta_sec"] = eta
        job["last_heartbeat_at"] = time.time()
        if stage in {"completed", "failed", "canceled"}:
            job["_stage_ends_at"] = None

    def _start_stage(
        self,
        job_id: str,
        stage: str,
        *,
        est_sec: float,
        detail: str,
    ) -> None:
        job = self.jobs.get(job_id)
        if not job:
            return
        job["_stage_ends_at"] = time.time() + max(1.0, float(est_sec))
        self._set_stage(
            job_id,
            stage,
            pct=job.get("pct"),
            detail=detail,
            eta=self._eta(job_id),
        )

    def _eta(self, job_id: str) -> Optional[float]:
        job = self.jobs.get(job_id)
        if not job:
            return None
        ends_at = job.get("_stage_ends_at")
        if not ends_at:
            return None
        return max(0.0, ends_at - time.time())

    def is_running(self) -> bool:
        return self._worker_task is not None and not self._worker_task.done()

    def start(self):
        if self.is_running():
            logger.info("worker_start_noop", extra={"reason": "already_running"})
            return
        self._stop.clear()
        self._worker_task = asyncio.create_task(self._worker_loop(), name="jobrunner-worker")
        logger.info("worker_start_requested")

    def ensure_started(self):
        if not self.is_running():
            self.start()

    async def stop(self):
        if not self._worker_task:
            logger.info("worker_stop_noop", extra={"reason": "not_running"})
            return

        logger.info("worker_stop_requested")
        self._stop.set()
        try:
            await self._worker_task
        finally:
            self._worker_task = None
            logger.info("worker_stopped")

    async def _worker_loop(self):
        logger.info("worker_started")
        try:
            while not self._stop.is_set():
                try:
                    job_id, submission = await asyncio.wait_for(self.queue.get(), timeout=0.5)
                except asyncio.TimeoutError:
                    continue

                try:
                    await self._run_one(job_id, submission)
                except Exception:
                    logger.exception("worker_loop_error", extra={"job_id": job_id})
                finally:
                    await asyncio.sleep(0)
        except asyncio.CancelledError:
            logger.info("worker_cancelled")
            raise
        finally:
            logger.info("worker_exit")

    def enqueue(self, submission) -> str:
        job_id = uuid.uuid4().hex
        self._init_job(job_id)
        self.queue.put_nowait((job_id, submission))
        logger.info("job_queued", extra={"job_id": job_id})
        return job_id

    def get_job(self, job_id: str) -> Optional[Dict[str, Any]]:
        return self.jobs.get(job_id)

    def cancel(self, job_id: str) -> bool:
        job = self.jobs.get(job_id)
        if not job:
            return False
        job["cancel"] = True
        job.setdefault("progress", {})
        job["detail"] = job.get("detail") or "Cancel requested"
        job["last_heartbeat_at"] = time.time()
        self.jobs[job_id] = job
        ev = self._cancels.get(job_id)
        if ev:
            ev.set()
        return True

    async def _job_exec(self, job_id: str, submission):
        cancel_ev = self._cancels[job_id]
        monitor = JobMonitor(
            self.jobs,
            job_id,
            settings.JOB_STATUS_HEARTBEAT_MIN_INTERVAL,
            settings.ETA_SMOOTHING,
        )
        async with self.sema:
            
            def _heartbeat(
                stage: str,
                pct: Optional[float] = None,
                detail: Optional[str] = None,
                fields: Optional[Dict[str, Any]] = None,
            ) -> None:
                monitor.touch(stage=stage, pct=pct, detail=detail, fields=fields)

            try:
                logger.info("job_start", extra={"job_id": job_id})
                tmp_dir = f"/tmp/{job_id}"
                os.makedirs(tmp_dir, exist_ok=True)
                video_path = os.path.join(tmp_dir, "source.mp4")
                storage = get_storage()

                _heartbeat("queued", pct=0.0, detail="queued")
                src_url = str(submission.video_url or submission.presigned_url or "")
                upload_id = submission.upload_id

                src_dur = 0.0
                self.jobs[job_id]["status"] = "downloading"
                self._start_stage(
                    job_id,
                    "downloading",
                    est_sec=max(10.0, src_dur * 0.15),
                    detail="Starting download",
                )
                _heartbeat("downloading", pct=0.0, detail="Starting download")

                def _dl_progress(
                    pct: Optional[float],
                    eta_sec: Optional[float],
                    detail: str = "",
                    meta: Optional[Dict[str, float]] = None,
                ) -> None:
                    self._ensure_not_cancelled(job_id, cancel_ev)
                    pct_value = float(pct or 0.0)
                    scaled = min(10.0, max(0.0, pct_value * 0.10))
                    fields: Dict[str, Any] = {}
                    if meta:
                        downloaded = meta.get("downloaded_bytes")
                        total_bytes = meta.get("total_bytes")
                        if downloaded is not None:
                            fields["downloaded_mb"] = int(float(downloaded) / (1024 * 1024))
                        if total_bytes:
                            fields["total_mb"] = int(float(total_bytes) / (1024 * 1024))
                    self._set_stage(
                        job_id,
                        "downloading",
                        pct=scaled,
                        detail=detail or "Downloading",
                        eta=self._eta(job_id),
                    )
                    _heartbeat(
                        "downloading",
                        pct=scaled,
                        detail=detail or "Downloading",
                        fields=fields or None,
                    )

                if src_url:
                    try:
                        await download_game_video(
                            src_url,
                            video_path,
                            progress_cb=_dl_progress,
                            cancel_ev=cancel_ev,
                        )
                    except Exception as exc:
                        if cancel_ev.is_set() or self.jobs.get(job_id, {}).get("cancel"):
                            raise JobCancelled("Job cancelled during download") from exc
                        raise
                    self._set_stage(job_id, "downloading", pct=10.0, detail="Download complete", eta=0.0)
                    _heartbeat(
                        "downloading",
                        pct=10.0,
                        detail="Download complete",
                        fields={"eta_seconds": None},
                    )
                elif upload_id:
                    upload_path = resolve_upload(upload_id)
                    if not upload_path:
                        raise RuntimeError("Upload not found")
                    self._set_stage(
                        job_id,
                        "downloading",
                        pct=2.0,
                        detail="Copying upload",
                        eta=self._eta(job_id),
                    )
                    await asyncio.to_thread(shutil.copyfile, upload_path, video_path)
                    self._set_stage(job_id, "downloading", pct=10.0, detail="Upload copied", eta=0.0)
                    _heartbeat(
                        "downloading",
                        pct=10.0,
                        detail="Upload copied",
                        fields={"eta_seconds": None},
                    )
                else:
                    raise RuntimeError("No source provided")

                src_dur = probe_duration_sec(video_path) or 0.0
                src_size = file_size_bytes(video_path)
                source_info = {
                    "duration_sec": round(src_dur, 3),
                    "bytes": src_size,
                }
                self.jobs[job_id]["source"] = source_info

                self._ensure_not_cancelled(job_id, cancel_ev)

                roi_box: Tuple[int, int, int, int] = (0, 0, 0, 0)
                if settings.SCOREBUG_ENABLE:
                    try:
                        roi_box = find_scorebug_roi(video_path)
                    except Exception:
                        roi_box = (0, 0, 0, 0)
                roi_for_ocr: Optional[Tuple[int, int, int, int]] = None
                if roi_box[2] > roi_box[0] and roi_box[3] > roi_box[1]:
                    roi_for_ocr = roi_box

                base = settings.DETECTOR_TIMEOUT_BASE_SEC
                per = settings.DETECTOR_TIMEOUT_PER_MIN
                cap = settings.DETECTOR_TIMEOUT_MAX_SEC
                detector_timeout = min(
                    cap,
                    max(base, base + per * (src_dur / 60.0)),
                )

                metrics: Dict[str, int] = {
                    "audio_spikes": 0,
                    "ocr_samples": 0,
                    "vision_candidates": 0,
                    "pre_merge_windows": 0,
                    "post_merge_windows": 0,
                }
                debug_urls: Dict[str, Any] = {}

<<<<<<< HEAD
                options = getattr(submission, "options", None)
                try:
                    pre_pad = max(
                        0.0,
                        float(getattr(options, "play_padding_pre", settings.PLAY_PRE_PAD_SEC)),
                    )
                except Exception:
                    pre_pad = float(settings.PLAY_PRE_PAD_SEC)
                try:
                    post_pad = max(
                        0.0,
                        float(getattr(options, "play_padding_post", settings.PLAY_POST_PAD_SEC)),
                    )
                except Exception:
                    post_pad = float(settings.PLAY_POST_PAD_SEC)
                try:
                    scene_thresh = float(getattr(options, "scene_thresh", 0.30))
                except Exception:
                    scene_thresh = 0.30
                try:
                    min_duration = max(
                        0.1,
                        float(getattr(options, "min_duration", settings.PLAY_MIN_SEC)),
                    )
                except Exception:
                    min_duration = float(settings.PLAY_MIN_SEC)
                try:
                    max_duration = max(
                        min_duration,
                        float(getattr(options, "max_duration", settings.PLAY_MAX_SEC)),
                    )
                except Exception:
                    max_duration = max(min_duration, float(settings.PLAY_MAX_SEC))
                merge_gap = float(settings.MERGE_GAP_SEC)

=======
>>>>>>> 92408ef4

                cfbd_summary: Dict[str, Any] = {
                    "requested": False,
                    "used": False,
                    "plays": 0,
                    "error": None,
                    "clips": 0,
                    "fallback_clips": 0,
                    "mapping": None,
                    "ocr_samples": 0,
                    "ocr_engine": None,
                    "dtw_periods": [],
                    "align_method": None,
                    "finder": None,
                }
                cfbd_in = getattr(submission, "cfbd", None)
                cfbd_reason: Optional[str] = None
                cfbd_plays: List[Dict[str, Any]] = []
                cfbd_play_count = 0
                cfbd_used = False
                fallback_used = False
                pre_merge_guided: List[Tuple[float, float]] = []
                guided_windows: List[Tuple[float, float]] = []
                clip_entries: List[Dict[str, Any]] = []
                ocr_series: List[Tuple[float, int, int]] = []
                windows_with_meta: List[Tuple[float, float, Dict[str, Any]]] = []

                job_state = self.jobs.get(job_id, {})
                job_state["cfbd_state"] = None
                job_state["cfbd_reason"] = None
                job_meta = job_state.setdefault("meta", {})
                requested_cfbd = bool(cfbd_in and getattr(cfbd_in, "use_cfbd", False))
                cfbd_job_meta: Dict[str, Any] = {"requested": requested_cfbd}
                if cfbd_in:
                    team_hint = (cfbd_in.team or "").strip() or None
                    cfbd_job_meta.setdefault("team", team_hint)
                    cfbd_job_meta.setdefault(
                        "year",
                        cfbd_in.year if cfbd_in.year is not None else settings.CFBD_SEASON,
                    )
                    cfbd_job_meta.setdefault("week", cfbd_in.week)
                job_meta["cfbd"] = cfbd_job_meta
                self.jobs[job_id] = job_state

                global_cfbd_enabled = bool(settings.CFBD_ENABLE and CFBD_ENABLED)
                use_cfbd = bool(global_cfbd_enabled and requested_cfbd)
                if requested_cfbd:
                    cfbd_summary["requested"] = True
                if not requested_cfbd:
                    cfbd_job_meta["status"] = "off"
                elif not global_cfbd_enabled:
                    cfbd_job_meta["status"] = "disabled"
                    cfbd_job_meta["error"] = "disabled"
                    cfbd_summary["error"] = "disabled"
                    cfbd_reason = "disabled"
                    job_state["cfbd_state"] = "unavailable"
                    job_state["cfbd_reason"] = "disabled"
                    self.jobs[job_id] = job_state
                    monitor.touch(stage="detecting", detail="CFBD: disabled")
                    use_cfbd = False
                elif not CFBD_API_KEY:
                    cfbd_job_meta["status"] = "missing_api_key"
                    cfbd_job_meta["error"] = "missing_api_key"
                    cfbd_summary["error"] = "missing_api_key"
                    cfbd_reason = "missing_api_key"
                    job_state["cfbd_state"] = "unavailable"
                    job_state["cfbd_reason"] = "missing_api_key"
                    self.jobs[job_id] = job_state
                    monitor.touch(stage="detecting", detail="CFBD: missing API key")
                    logger.warning(
                        "cfbd_unavailable",
                        extra={
                            "job_id": job_id,
                            "error": "missing_api_key",
                            "team": cfbd_job_meta.get("team"),
                            "year": cfbd_job_meta.get("year"),
                            "week": cfbd_job_meta.get("week"),
                        },
                    )
                    use_cfbd = False
                else:
                    cfbd_job_meta["status"] = "resolving"
                    team_raw = (cfbd_in.team or "") if cfbd_in else ""
                    team = team_raw.strip()
                    year_raw = None
                    week_raw = None
                    if cfbd_in:
                        year_raw = (
                            cfbd_in.year if cfbd_in.year is not None else settings.CFBD_SEASON
                        )
                        week_raw = cfbd_in.week
                    else:
                        year_raw = settings.CFBD_SEASON
                        week_raw = None
                    cfbd_job_meta["team"] = team or None
                    cfbd_job_meta["year"] = year_raw
                    cfbd_job_meta["week"] = week_raw

                    def _fail_cfbd(error_code: str, detail: Optional[str] = None) -> None:
                        nonlocal use_cfbd, cfbd_reason
                        cfbd_reason = error_code
                        cfbd_summary["error"] = error_code
                        cfbd_job_meta["status"] = error_code
                        cfbd_job_meta["error"] = error_code
                        job_state["cfbd_state"] = "unavailable"
                        job_state["cfbd_reason"] = error_code
                        self.jobs[job_id] = job_state
                        message = detail or f"CFBD: {error_code}"
                        monitor.touch(stage="detecting", detail=message)
                        logger.warning(
                            "cfbd_unavailable",
                            extra={
                                "job_id": job_id,
                                "error": error_code,
                                "team": cfbd_job_meta.get("team"),
                                "year": cfbd_job_meta.get("year"),
                                "week": cfbd_job_meta.get("week"),
                            },
                        )
                        use_cfbd = False

                    try:
                        if year_raw is None:
                            raise ValueError
                        year_val = int(year_raw)
                    except Exception:
                        _fail_cfbd("invalid_year", "CFBD: invalid year")
                    else:
                        try:
                            if week_raw in (None, "", " "):
                                week_val: Optional[int] = None
                            else:
                                week_val = int(week_raw)
                        except Exception:
                            _fail_cfbd("invalid_week", "CFBD: invalid week")
                        else:
                            monitor.touch(stage="detecting", detail="CFBD: resolving game id")
                            try:
                                game_id, finder_meta = await asyncio.to_thread(
                                    find_game_id, team or "", year_val, week_val
                                )
                            except Exception as exc:  # pragma: no cover - network edge
                                _fail_cfbd("finder_error", f"CFBD: finder error {exc}")
                            else:
                                finder_meta = finder_meta or {}
                                cfbd_summary["finder"] = finder_meta
                                cfbd_job_meta["finder"] = finder_meta
                                request_payload = {
                                    "team": team or None,
                                    "year": year_val,
                                    "week": week_val,
                                }
                                cfbd_summary["request"] = request_payload
                                cfbd_job_meta["request"] = request_payload
                                if not game_id:
                                    error_code = finder_meta.get("error") or "no_match"
                                    _fail_cfbd(
                                        error_code,
                                        f"CFBD: {error_code} — continuing vision-only",
                                    )
                                else:
                                    cfbd_summary["game_id"] = game_id
                                    cfbd_job_meta["game_id"] = game_id
                                    cfbd_job_meta["season_type"] = finder_meta.get("seasonType")
                                    logger.info("[CFBD] resolved game_id=%s", game_id)
                                    try:
                                        plays_payload = await asyncio.to_thread(get_plays, game_id)
                                        plays_list = list(plays_payload or [])
                                    except Exception as exc:  # pragma: no cover - network edge
                                        _fail_cfbd(
                                            "plays_error",
                                            f"CFBD: plays fetch failed ({exc})",
                                        )
                                    else:
                                        cfbd_plays = plays_list
                                        cfbd_play_count = len(cfbd_plays)
                                        cfbd_summary["plays"] = cfbd_play_count
                                        cfbd_job_meta["plays_count"] = cfbd_play_count
                                        if cfbd_play_count == 0:
                                            _fail_cfbd("no_plays", "CFBD: no plays returned")
                                        else:
                                            cfbd_summary["error"] = None
                                            cfbd_job_meta["status"] = "ready"
                                            job_state["cfbd_state"] = "ready"
                                            job_state["cfbd_reason"] = None
                                            self.jobs[job_id] = job_state
                self._set_stage(
                    job_id,
                    "detecting",
                    pct=scaled,
                    detail=detail_msg,
                    eta=self._eta(job_id),
                )
                _heartbeat(
                    "detecting",
                    pct=scaled,
                    detail=detail_msg,
                    fields=fields or None,
                )

                self._start_stage(
                    job_id,
                    "detecting",
                    est_sec=detector_timeout,
                    detail="Analyzing for plays",
                )
                _heartbeat("detecting", pct=12.0, detail="Analyzing for plays")

                self._set_stage(
                    job_id,
                    "detecting",
                    pct=18.0,
                    detail="Audio: scanning spikes",
                    eta=self._eta(job_id),
                )
                _heartbeat("detecting", pct=18.0, detail="Audio: scanning spikes")
                try:
                    whistle = await asyncio.to_thread(whistle_crowd_spikes, video_path)
                except Exception:
                    whistle = []
                try:
                    crowd = await asyncio.to_thread(crowd_spikes, video_path)
                except Exception:
                    crowd = []
                audio_spike_list = sorted({*whistle, *crowd})
                metrics["audio_spikes"] = len(audio_spike_list)
                self._set_stage(
                    job_id,
                    "detecting",
                    pct=25.0,
                    detail=f"Audio spikes: {metrics['audio_spikes']}",
                    eta=self._eta(job_id),
                )
                _heartbeat("detecting", pct=25.0, detail=f"Audio spikes: {metrics['audio_spikes']}")
                self._ensure_not_cancelled(job_id, cancel_ev)

                self._set_stage(
                    job_id,
                    "detecting",
                    pct=35.0,
                    detail="Vision: coarse candidates",
                    eta=self._eta(job_id),
                )
                _heartbeat("detecting", pct=35.0, detail="Vision: coarse candidates")
                try:
                    vision_candidates = await asyncio.to_thread(
                        detect_plays,
                        video_path,
                        pre_pad,
                        post_pad,
                        min_duration,
                        max_duration,
                        scene_thresh,
                        _det_prog,
                        None,
                        None,
                    )
                except Exception:
                    vision_candidates = []
                vision_windows_raw = list(vision_candidates or [])
                metrics["vision_candidates"] = len(vision_windows_raw)
                self._set_stage(
                    job_id,
                    "detecting",
                    pct=45.0,
                    detail=f"Vision candidates: {metrics['vision_candidates']}",
                    eta=self._eta(job_id),
                )
                _heartbeat(
                    "detecting",
                    pct=45.0,
                    detail=f"Vision candidates: {metrics['vision_candidates']}",
                )
                self._ensure_not_cancelled(job_id, cancel_ev)

                try:
                    scene_cuts = await asyncio.to_thread(
                        scene_cut_times, video_path, max(0.05, scene_thresh)
                    )
                except Exception:
                    scene_cuts = []
                scene_cuts = sorted(scene_cuts)

                if cfbd_plays:
                    self._ensure_not_cancelled(job_id, cancel_ev)
                    self._set_stage(
                        job_id,
                        "detecting",
                        pct=58.0,
                        detail="OCR: scorebug (Tesseract)",
                        eta=self._eta(job_id),
                    )
                    _heartbeat("detecting", pct=58.0, detail="OCR: scorebug (Tesseract)")
                    ocr_engine = "tesseract" if TESSERACT_READY else "template"
                    raw_ocr: List[Tuple[float, int, int]] = []
                    if TESSERACT_READY:
                        try:
                            raw_ocr = await asyncio.to_thread(
                                sample_tesseract_series, video_path, roi_for_ocr
                            )
                        except Exception:
                            logger.exception(
                                "tesseract_ocr_failed", extra={"job_id": job_id}
                            )
                    if not raw_ocr:
                        self._set_stage(
                            job_id,
                            "detecting",
                            pct=60.0,
                            detail="OCR fallback: template",
                            eta=self._eta(job_id),
                        )
                        _heartbeat("detecting", pct=60.0, detail="OCR fallback: template")
                        try:
                            raw_ocr = await asyncio.to_thread(
                                sample_scorebug_series, video_path
                            )
                        except Exception:
                            raw_ocr = []
                        if raw_ocr:
                            ocr_engine = "template"
                    metrics["ocr_samples"] = len(raw_ocr)
                    cfbd_summary["ocr_samples"] = metrics["ocr_samples"]
                    cfbd_summary["ocr_engine"] = ocr_engine
                    ocr_series = list(raw_ocr)

                    per_period: Dict[int, List[Tuple[float, int]]] = {
                        1: [],
                        2: [],
                        3: [],
                        4: [],
                    }
                    for ts, period, clock in raw_ocr:
                        per_period.setdefault(int(period), []).append(
                            (float(ts), int(clock))
                        )

                    mapping_dtw: Dict[int, Dict[str, float]] = {}
                    for period, samples in per_period.items():
                        if len(samples) < settings.ALIGN_MIN_SAMPLES_PER_PERIOD:
                            continue
                        fitted = fit_period_dtw(
                            samples, radius=settings.ALIGN_DTW_RADIUS
                        )
                        if fitted:
                            mapping_dtw[period] = fitted

                    cfbd_summary["mapping"] = "dtw" if mapping_dtw else "fallback"
                    cfbd_summary["align_method"] = cfbd_summary["mapping"]
                    cfbd_summary["dtw_periods"] = sorted(mapping_dtw.keys())

                    if mapping_dtw:
                        def _period_clock_to_video(period_value: int, clock_repr: str) -> float:
                            seconds_val = _clock_str_to_seconds(clock_repr)
                            if seconds_val is None:
                                raise ValueError("clock_parse")
                            mapped_val = map_clock(mapping_dtw, int(period_value), int(seconds_val))
                            if mapped_val is None:
                                raise ValueError("clock_map")
                            return float(mapped_val)

                        monitor.touch(stage="detecting", detail="CFBD: bucketizing")
                        try:
                            bucketed = build_guided_windows(
                                cfbd_plays,
                                team_name=team or "",
                                period_clock_to_video=_period_clock_to_video,
                                pre_pad=pre_pad,
                                post_pad=post_pad,
                            )
                        except Exception:
                            logger.exception(
                                "cfbd_bucketize_failed", extra={"job_id": job_id}
                            )
                            bucketed = {
                                "team_offense": [],
                                "opp_offense": [],
                                "special_teams": [],
                            }

                        windows_with_meta = []
                        for bucket_name, items in bucketed.items():
                            for start, end, score_weight, play in items:
                                meta: Dict[str, Any] = {
                                    "bucket": bucket_name,
                                    "score": float(score_weight),
                                    "source": "cfbd",
                                }
                                if isinstance(play, dict):
                                    meta["play"] = play
                                windows_with_meta.append(
                                    (
                                        max(0.0, float(start)),
                                        max(0.0, float(end)),
                                        meta,
                                    )
                                )

                        pre_merge_guided = [
                            (round(entry[0], 3), round(entry[1], 3))
                            for entry in windows_with_meta
                        ]
                        guided_windows = list(pre_merge_guided)
                        cfbd_summary["clips"] = len(windows_with_meta)
                        cfbd_used = bool(windows_with_meta)
                        if cfbd_used:
                            self._set_stage(
                                job_id,
                                "detecting",
                                pct=80.0,
                                detail=f"CFBD aligned {len(windows_with_meta)} plays",
                                eta=self._eta(job_id),
                            )
                            _heartbeat(
                                "detecting",
                                pct=80.0,
                                detail=f"CFBD aligned {len(windows_with_meta)} plays",
                            )
                        else:
                            self._set_stage(
                                job_id,
                                "detecting",
                                pct=70.0,
                                detail="CFBD mapping produced 0 clips; using fallback",
                                eta=self._eta(job_id),
                            )
                            _heartbeat(
                                "detecting",
                                pct=70.0,
                                detail="CFBD mapping produced 0 clips; using fallback",
                            )
                    else:
                        self._set_stage(
                            job_id,
                            "detecting",
                            pct=65.0,
                            detail="CFBD mapping unavailable; using fallback",
                            eta=self._eta(job_id),
                        )
                        _heartbeat(
                            "detecting",
                            pct=65.0,
                            detail="CFBD mapping unavailable; using fallback",
                        )
                elif cfbd_summary.get("requested"):
                    self._ensure_not_cancelled(job_id, cancel_ev)
                    self._set_stage(
                        job_id,
                        "detecting",
                        pct=55.0,
                        detail="CFBD returned 0 plays; using fallback",
                        eta=self._eta(job_id),
                    )
                    _heartbeat(
                        "detecting",
                        pct=55.0,
                        detail="CFBD returned 0 plays; using fallback",
                    )

                windows: List[Tuple[float, float]] = []
                pre_merge_list: List[Tuple[float, float]] = []

                if cfbd_used:
                    pre_merge_list = pre_merge_guided
                    windows = list(guided_windows)
                else:
                    candidate_windows = list(vision_windows_raw)
                    if not candidate_windows or len(candidate_windows) < settings.MIN_TOTAL_CLIPS:
                        fallback_used = True
                        target = cfbd_play_count or int(vid_dur / 22.0) if vid_dur > 0 else settings.MIN_TOTAL_CLIPS
                        target = max(settings.MIN_TOTAL_CLIPS, target)
                        grid = timegrid_windows(vid_dur, target, pre_pad, post_pad)
                        shifted: List[Tuple[float, float]] = []
                        for start, end in grid:
                            center = (start + end) / 2.0
                            refined = _nearest_in_window(
                                scene_cuts, center - 3.0, center + 3.0, center
                            )
                            if refined is None:
                                refined = center
                            s2 = max(0.0, refined - pre_pad)
                            e2 = min(vid_dur, refined + post_pad)
                            if e2 <= s2:
                                continue
                            shifted.append((round(s2, 3), round(e2, 3)))
                        base_candidates = shifted + candidate_windows
                        pre_merge_list = base_candidates
                        merged = merge_windows(base_candidates, merge_gap)
                        windows = clamp_windows(merged, min_duration, max_duration)
                    else:
                        pre_merge_list = candidate_windows
                        merged = merge_windows(candidate_windows, merge_gap)
                        windows = clamp_windows(merged, min_duration, max_duration)

                if not windows:
                    fallback_used = True
                    default_end = min(
                        max_duration,
                        max(min_duration, vid_dur if vid_dur > 0 else min_duration),
                    )
                    windows = [(0.0, round(default_end, 3))]

                metrics["pre_merge_windows"] = len(pre_merge_list)
                metrics["post_merge_windows"] = len(windows)

                if not cfbd_used:
                    source_label = "fallback" if fallback_used else "vision"
                    windows_with_meta = [
                        (
                            float(start),
                            float(end),
                            {
                                "bucket": "team_offense",
                                "score": 1.0,
                                "source": source_label,
                            },
                        )
                        for start, end in windows
                    ]

                detail = ""
                if cfbd_used:
                    detail = f"CFBD aligned {len(windows)} plays"
                elif fallback_used:
                    detail = f"Fallback grid produced {len(windows)} windows"
                else:
                    detail = f"Vision windows {len(windows)}"

                self._set_stage(
                    job_id,
                    "detecting",
                    pct=85.0,
                    detail=detail,
                    eta=0.0,
                )
                _heartbeat("detecting", pct=85.0, detail=detail)

                cfbd_summary["used"] = bool(cfbd_used)
                cfbd_summary["plays"] = cfbd_play_count
                if not cfbd_used and cfbd_reason:
                    cfbd_summary["disable_reason"] = cfbd_reason
                else:
                    cfbd_summary.pop("disable_reason", None)

                debug_prefix = f"debug/{job_id}"
                try:
                    debug_urls["timeline"] = await asyncio.to_thread(
                        save_timeline_thumbs,
                        video_path,
                        storage,
                        debug_prefix,
                        settings.DEBUG_THUMBS_TIMELINE,
                        vid_dur,
                    )
                except Exception:
                    debug_urls["timeline"] = []
                try:
                    debug_urls["candidates"] = await asyncio.to_thread(
                        save_candidate_thumbs,
                        video_path,
                        storage,
                        debug_prefix,
                        windows,
                        settings.DEBUG_THUMBS_CANDIDATES,
                    )
                except Exception:
                    debug_urls["candidates"] = []

                if cfbd_summary.get("used"):
                    cfbd_summary["fallback_clips"] = 0
                else:
                    cfbd_summary["fallback_clips"] = len(windows) if fallback_used else 0

                self._ensure_not_cancelled(job_id, cancel_ev)

                clip_entries = []
                if not windows_with_meta:
                    windows_with_meta = [
                        (
                            float(start),
                            float(end),
                            {
                                "bucket": "team_offense",
                                "score": 1.0,
                                "source": "fallback" if fallback_used else "vision",
                            },
                        )
                        for start, end in windows
                    ]

                for start, end, meta in windows_with_meta:
                    start_val = max(0.0, float(start))
                    end_val = min(vid_dur, float(end))
                    if end_val <= start_val:
                        continue
                    meta_dict = meta if isinstance(meta, dict) else {}
                    bucket_name = str(meta_dict.get("bucket", "team_offense"))
                    score_val = float(meta_dict.get("score", 1.0))
                    play = meta_dict.get("play") if isinstance(meta_dict.get("play"), dict) else None
                    source_tag = meta_dict.get("source") or ("cfbd" if play else ("fallback" if fallback_used else "vision"))

                    period_val: Optional[int] = None
                    clock_sec_val: Optional[int] = None
                    if play:
                        try:
                            period_val = int(play.get("period") or play.get("quarter") or 0)
                        except (TypeError, ValueError):
                            period_val = None
                        clock_raw = play.get("clockSec") or play.get("clock_sec")
                        if clock_raw is None:
                            clock_field = play.get("clock")
                            if isinstance(clock_field, dict):
                                clock_raw = (
                                    clock_field.get("displayValue")
                                    or clock_field.get("text")
                                )
                            else:
                                clock_raw = clock_field
                        clock_parsed = _clock_str_to_seconds(clock_raw)
                        if clock_parsed is not None:
                            clock_sec_val = int(clock_parsed)

                    if play:
                        center_hint = play.get("_aligned_sec")
                        center_guess = (
                            float(center_hint)
                            if isinstance(center_hint, (int, float))
                            else (start_val + end_val) / 2.0
                        )
                        audio_window = max(0.0, float(settings.REFINE_AUDIO_WINDOW_SEC))
                        audio_time = None
                        if audio_spike_list:
                            audio_time = nearest_audio(
                                audio_spike_list,
                                center_guess,
                                center_guess - audio_window,
                                center_guess + audio_window,
                            )
                        scene_time = None
                        if audio_time is None:
                            try:
                                scene_time = nearest_scene(
                                    video_path,
                                    center_guess,
                                    window=max(
                                        0.0, float(settings.REFINE_SCENE_WINDOW_SEC)
                                    ),
                                )
                            except Exception:
                                scene_time = None
                        center_time = (
                            audio_time
                            if audio_time is not None
                            else scene_time
                            if scene_time is not None
                            else center_guess
                        )
                        has_audio = audio_time is not None
                        has_scene = (
                            scene_time is not None
                            and abs(scene_time - center_guess)
                            <= float(settings.REFINE_SCENE_WINDOW_SEC)
                        )
                        start_val = max(0.0, center_time - pre_pad)
                        end_val = min(vid_dur, center_time + post_pad + 6.0)
                        if end_val - start_val < min_duration:
                            end_val = min(vid_dur, start_val + min_duration)
                        if end_val - start_val > max_duration:
                            end_val = min(vid_dur, start_val + max_duration)
                        if end_val <= start_val:
                            continue
                        center_val = float(center_time)
                    else:
                        has_audio = False
                        has_scene = False
                        center_val = float((start_val + end_val) / 2.0)

                    clip_entries.append(
                        {
                            "start": round(start_val, 3),
                            "end": round(end_val, 3),
                            "period": period_val,
                            "clock_sec": clock_sec_val,
                            "center": center_val,
                            "has_audio": bool(has_audio),
                            "has_scene": bool(has_scene),
                            "source": source_tag,
                            "bucket": bucket_name,
                            "score": score_val,
                        }
                    )

                samples_by_period: Dict[int, List[Tuple[float, int]]] = {}
                if cfbd_used:
                    cfbd_summary["clips"] = len(clip_entries)
                for ts, per, clk in ocr_series:
                    samples_by_period.setdefault(int(per), []).append(
                        (float(ts), int(clk))
                    )
                for items in samples_by_period.values():
                    items.sort(key=lambda item: item[0])

                def _clock_delta(
                    period: Optional[int],
                    clock_val: Optional[int],
                    center_time: float,
                ) -> Optional[float]:
                    if period is None or clock_val is None:
                        return None
                    period_samples = samples_by_period.get(int(period))
                    if not period_samples:
                        return None
                    nearest_ts, nearest_clock = min(
                        period_samples, key=lambda item: abs(center_time - item[0])
                    )
                    return float(nearest_clock - clock_val)

                for clip in clip_entries:
                    clip["start"] = round(float(clip.get("start", 0.0)), 3)
                    clip["end"] = round(float(clip.get("end", 0.0)), 3)
                    if clip["end"] <= clip["start"]:
                        continue
                    source_tag = clip.get("source") or "vision"
                    center_time = float(
                        clip.get("center")
                        or (clip["start"] + clip["end"]) / 2.0
                    )
                    if source_tag != "cfbd":
                        center_guess = (clip["start"] + clip["end"]) / 2.0
                        audio_time = None
                        if audio_spike_list:
                            audio_time = nearest_audio(
                                audio_spike_list,
                                center_guess,
                                center_guess
                                - float(settings.REFINE_AUDIO_WINDOW_SEC),
                                center_guess
                                + float(settings.REFINE_AUDIO_WINDOW_SEC),
                            )
                        scene_time = None
                        if audio_time is None:
                            try:
                                scene_time = nearest_scene(
                                    video_path,
                                    center_guess,
                                    window=float(settings.REFINE_SCENE_WINDOW_SEC),
                                )
                            except Exception:
                                scene_time = None
                        if audio_time is not None:
                            center_time = float(audio_time)
                            clip["has_audio"] = True
                            clip["has_scene"] = bool(
                                clip.get("has_scene")
                            )
                        elif scene_time is not None:
                            center_time = float(scene_time)
                            clip["has_audio"] = bool(clip.get("has_audio"))
                            clip["has_scene"] = bool(
                                abs(scene_time - center_guess)
                                <= float(settings.REFINE_SCENE_WINDOW_SEC)
                            )
                        else:
                            clip["has_audio"] = bool(clip.get("has_audio"))
                            clip["has_scene"] = bool(clip.get("has_scene"))
                    else:
                        clip["has_audio"] = bool(clip.get("has_audio"))
                        clip["has_scene"] = bool(clip.get("has_scene"))
                    clip["center"] = float(center_time)
                    period_val = clip.get("period")
                    clock_val = clip.get("clock_sec")
                    clock_delta = _clock_delta(
                        int(period_val) if period_val is not None else None,
                        int(clock_val) if clock_val is not None else None,
                        float(center_time),
                    )
                    clip["clock_delta_sec"] = clock_delta
                    conf_parts = score_clip(
                        video_path,
                        (clip["start"], clip["end"]),
                        roi_for_ocr,
                        clock_delta,
                        bool(clip.get("has_audio")),
                        bool(clip.get("has_scene")),
                    )
                    clip["confidence"] = conf_parts.get("total", 0.0)
                    clip["conf_parts"] = conf_parts
                    clip["duration"] = round(
                        max(0.0, clip["end"] - clip["start"]), 3
                    )

                if settings.RETRY_LOWCONF_ENABLE and clip_entries:
                    retried: List[Dict[str, Any]] = []
                    audio_retry = float(settings.RETRY_REFINE_AUDIO_WINDOW_SEC)
                    scene_retry = float(settings.RETRY_REFINE_SCENE_WINDOW_SEC)
                    for clip in clip_entries:
                        if clip.get("confidence", 0.0) >= settings.RETRY_LOWCONF_THRESHOLD:
                            retried.append(clip)
                            continue
                        center_guess = float(
                            clip.get("center")
                            or (clip["start"] + clip["end"]) / 2.0
                        )
                        audio_time = None
                        if audio_spike_list:
                            audio_time = nearest_audio(
                                audio_spike_list,
                                center_guess,
                                center_guess - audio_retry,
                                center_guess + audio_retry,
                            )
                        scene_time = None
                        if audio_time is None:
                            try:
                                scene_time = nearest_scene(
                                    video_path,
                                    center_guess,
                                    window=scene_retry,
                                )
                            except Exception:
                                scene_time = None
                        refined_center = (
                            audio_time
                            if audio_time is not None
                            else scene_time
                            if scene_time is not None
                            else center_guess
                        )
                        start = max(0.0, refined_center - pre_pad)
                        end = min(vid_dur, refined_center + post_pad + 6.0)
                        if end - start < min_duration:
                            end = min(vid_dur, start + min_duration)
                        if end - start > max_duration:
                            end = min(vid_dur, start + max_duration)
                        clip["start"] = round(start, 3)
                        clip["end"] = round(end, 3)
                        clip["center"] = float(refined_center)
                        clip["has_audio"] = bool(audio_time is not None)
                        clip["has_scene"] = bool(
                            scene_time is not None
                            and abs(scene_time - center_guess) <= scene_retry
                        )
                        clock_delta = _clock_delta(
                            int(clip.get("period"))
                            if clip.get("period") is not None
                            else None,
                            int(clip.get("clock_sec"))
                            if clip.get("clock_sec") is not None
                            else None,
                            float(refined_center),
                        )
                        clip["clock_delta_sec"] = clock_delta
                        conf_parts = score_clip(
                            video_path,
                            (clip["start"], clip["end"]),
                            roi_for_ocr,
                            clock_delta,
                            bool(clip.get("has_audio")),
                            bool(clip.get("has_scene")),
                        )
                        clip["confidence"] = conf_parts.get("total", 0.0)
                        clip["conf_parts"] = conf_parts
                        clip["duration"] = round(
                            max(0.0, clip["end"] - clip["start"]), 3
                        )
                        retried.append(clip)
                    clip_entries = retried

                clip_entries = [
                    clip
                    for clip in clip_entries
                    if clip.get("end", 0.0) > clip.get("start", 0.0)
                ]
                clip_entries.sort(key=lambda clip: clip["start"])
                windows = [(clip["start"], clip["end"]) for clip in clip_entries]
                metrics["post_merge_windows"] = len(windows)

                self._start_stage(
                    job_id,
                    "bucketing",
                    est_sec=3.0,
                    detail="Grouping by possession",
                )
                _heartbeat("bucketing", detail="Grouping by possession")

                
                ordered = list(clip_entries)

                self._set_stage(job_id, "bucketing", pct=15.0, detail="Buckets ready", eta=0.0)
                _heartbeat("bucketing", pct=15.0, detail="Buckets ready")

                total_clip_dur = sum(
                    max(0.01, clip["end"] - clip["start"]) for clip in ordered
                )
                encode_speed = float(os.getenv("ENCODE_SPEED", "2.0"))

                self._start_stage(
                    job_id,
                    "segmenting",
                    est_sec=max(8.0, total_clip_dur / max(0.25, encode_speed)),
                    detail=f"Cutting {len(ordered)} clips",
                )
                _heartbeat("segmenting", detail=f"Cutting {len(ordered)} clips")

                ffmpeg_set_cancel(cancel_ev)
                clips_meta: List[Dict[str, Any]] = []
                clips_dir = os.path.join(tmp_dir, "clips")
                thumbs_dir = os.path.join(tmp_dir, "thumbs")
                os.makedirs(clips_dir, exist_ok=True)
                os.makedirs(thumbs_dir, exist_ok=True)

                total_clips = len(ordered)
                clip_timer_start = monitor.now()

                for idx, clip in enumerate(ordered, start=1):
                    self._ensure_not_cancelled(job_id, cancel_ev)

                    cid = f"{idx:04d}"
                    start = float(clip["start"])
                    end = float(clip["end"])
                    seg_dur = max(0.01, end - start)
                    period_val = clip.get("period")
                    if isinstance(period_val, int) and period_val in {1, 2, 3, 4}:
                        period_tag = f"Q{period_val}"
                    else:
                        period_tag = "QX"
                    clock_val = clip.get("clock_sec")
                    clock_tag = (
                        f"{int(clock_val):03d}"
                        if isinstance(clock_val, (int, float))
                        else "000"
                    )
                    conf_val = int(round(float(clip.get("confidence", 0.0))))
                    fname_base = f"{idx:05d}_{period_tag}_t{clock_tag}_conf-{conf_val:02d}"
                    clip_path = os.path.join(clips_dir, f"{fname_base}.mp4")
                    thumb_path = os.path.join(thumbs_dir, f"{fname_base}.jpg")

                    await cut_clip(video_path, clip_path, start, end)
                    await make_thumb(video_path, max(0.0, start + 1.0), thumb_path)

                    clip.update(
                        {
                            "id": cid,
                            "start": round(start, 3),
                            "end": round(end, 3),
                            "duration": round(seg_dur, 3),
                            "file": f"clips/{fname_base}.mp4",
                            "thumb": f"thumbs/{fname_base}.jpg",
                        }
                    )
                    clips_meta.append(clip)
                    frac = idx / max(1, total_clips)
                    elapsed = max(0.0, monitor.now() - clip_timer_start)
                    eta_seconds = None
                    if frac > 0:
                        eta_est = (elapsed / frac) - elapsed
                        if eta_est >= 0:
                            eta_seconds = int(eta_est)
                    progress = 20.0 + 70.0 * frac
                    bucket_label = str(clip.get("bucket", "team_offense"))
                    seg_detail = f"Cutting {idx}/{total_clips} ({bucket_label})"
                    if seg_dur >= 1.0:
                        seg_detail += f" (≈{int(seg_dur)}s)"
                    self._set_stage(
                        job_id,
                        "segmenting",
                        pct=progress,
                        detail=seg_detail,
                        eta=eta_seconds,
                    )
                    _heartbeat(
                        "segmenting",
                        pct=progress,
                        detail=seg_detail,
                        fields={
                            "clips_done": idx,
                            "clips_total": total_clips,
                            "eta_seconds": eta_seconds,
                        },
                    )

                self._ensure_not_cancelled(job_id, cancel_ev)

                conf_vals = [float(clip.get("confidence", 0.0)) for clip in clips_meta]
                if conf_vals:
                    sorted_vals = sorted(conf_vals)
                    p25_idx = max(0, min(len(sorted_vals) - 1, int(len(sorted_vals) * 0.25)))
                    p75_idx = max(0, min(len(sorted_vals) - 1, int(len(sorted_vals) * 0.75)))
                    confidence_summary = {
                        "median": round(median(sorted_vals), 1),
                        "p25": round(sorted_vals[p25_idx], 1),
                        "p75": round(sorted_vals[p75_idx], 1),
                        "low_count": sum(
                            1 for value in conf_vals if value < settings.CONF_HIDE_THRESHOLD
                        ),
                        "total": len(conf_vals),
                    }
                else:
                    confidence_summary = {
                        "median": 0.0,
                        "p25": 0.0,
                        "p75": 0.0,
                        "low_count": 0,
                        "total": 0,
                    }

                manifest_buckets: Dict[str, List[Dict[str, Any]]] = {
                    "team_offense": [],
                    "opp_offense": [],
                    "special_teams": [],
                }
                for clip in clips_meta:
                    bucket_name = str(clip.get("bucket", "team_offense"))
                    bucket_items = manifest_buckets.setdefault(bucket_name, [])
                    bucket_items.append(
                        {
                            "id": clip.get("id", ""),
                            "start": round(float(clip.get("start", 0.0)), 3),
                            "end": round(float(clip.get("end", 0.0)), 3),
                            "duration": round(float(clip.get("duration", 0.0)), 3),
                            "file": clip.get("file", ""),
                            "thumb": clip.get("thumb", ""),
                            "bucket": bucket_name,
                            "score": float(clip.get("score", 1.0)),
                        }
                    )

                for items in manifest_buckets.values():
                    items.sort(key=lambda item: (-item["score"], item["start"]))

                bucket_counts = {key: len(items) for key, items in manifest_buckets.items()}

                self._start_stage(
                    job_id,
                    "packaging",
                    est_sec=max(4.0, 1.0 + len(clips_meta) * 0.05),
                    detail="Packaging ZIP/manifest",
                )
                _heartbeat(
                    "packaging",
                    pct=self.jobs.get(job_id, {}).get("pct"),
                    detail="Packaging ZIP/manifest",
                    fields={"eta_seconds": None},
                )

<<<<<<< HEAD
                bucket_urls: Dict[str, str] = {}
                bucket_reel_uploads: List[Tuple[str, str, str]] = []
                for bucket_name, items in manifest_buckets.items():
                    if not items:
                        continue
                    concat_list = [
                        os.path.join(tmp_dir, item["file"])
                        for item in items
                        if item.get("file")
                    ]
                    if not concat_list:
                        continue
                    out_path = os.path.join(tmp_dir, f"reel_{bucket_name}.mp4")

                    def _bucket_progress(pct: float, _eta: Optional[float], msg: str | None) -> None:
                        detail_msg = f"{bucket_name} {(msg or '').strip()}".strip()
                        monitor.touch(stage="packaging", pct=pct, detail=detail_msg)

                    try:
                        concat_clips_to_mp4(
                            concat_list,
                            out_path,
                            progress_cb=_bucket_progress,
                            reencode=settings.CONCAT_REENCODE,
                        )
                        bucket_key = f"{job_id}/reel_{bucket_name}.mp4"
                        bucket_urls[bucket_name] = storage.url_for(bucket_key)
                        bucket_reel_uploads.append((f"reel_{bucket_name}.mp4", bucket_key, out_path))
                    except Exception:
                        logger.exception(
                            "bucket_reel_failed",
                            extra={"job_id": job_id, "bucket": bucket_name},
                        )

                for bucket_name in list(manifest_buckets.keys()):
                    bucket_urls.setdefault(bucket_name, None)

=======
>>>>>>> 92408ef4
                low_conf_flag = bool(fallback_used and not cfbd_used)
                if cfbd_summary.get("requested") and not cfbd_used:
                    low_conf_flag = True

                det_meta = {
                    "low_confidence": low_conf_flag,
                    "clips_found": len(ordered),
                    "audio_spikes_used": bool(settings.AUDIO_ENABLE),
                    "scorebug_used": bool(settings.SCOREBUG_ENABLE),
                    "cfbd_guided": bool(cfbd_used),
                    "ocr_engine": cfbd_summary.get("ocr_engine")
                    or ("tesseract" if metrics.get("ocr_samples") else "fallback"),
                    "ocr_samples": int(metrics.get("ocr_samples", 0)),
                    "cfbd_used": bool(cfbd_used),
                    "align_method": "dtw" if cfbd_used else "fallback",
                    "bucket_logic": "posteam/defteam+ST",
                    "scoring_bias": True,
                    "down_distance_bias": True,
                    "pads": {"pre": float(pre_pad), "post": float(post_pad)},
                }
                if not cfbd_used and cfbd_reason:
                    det_meta["cfbd_disable_reason"] = cfbd_reason
                det_meta["roi"] = {
                    "x0": int(roi_box[0]),
                    "y0": int(roi_box[1]),
                    "x1": int(roi_box[2]),
                    "y1": int(roi_box[3]),
                }
                self.jobs[job_id]["detector_meta"] = det_meta

                manifest = {
                    "job_id": job_id,
                    "source_url": src_url or f"upload:{upload_id}",
                    "source": source_info,
                    "detector_meta": det_meta,
                    "cfbd": cfbd_summary,
                    "buckets": manifest_buckets,
                    "bucket_counts": bucket_counts,
                    "clips": clips_meta,
                    "metrics": {
                        "num_clips": len(clips_meta),
                        "total_runtime_sec": round(sum(c["duration"] for c in clips_meta), 3),
                        "processing_sec": None,
                    },
                }
                manifest.setdefault("quality", {})["confidence"] = confidence_summary
                manifest["settings"] = {
                    "CONF_HIDE_THRESHOLD": int(settings.CONF_HIDE_THRESHOLD)
                }
                started_at = (
                    self.jobs[job_id].get("submitted_at")
                    or self.jobs[job_id].get("created")
                    or time.time()
                )
                manifest["metrics"]["processing_sec"] = round(time.time() - started_at, 3)
                manifest["metrics"].update(metrics)
                manifest["debug"] = debug_urls
                cfbd_info = {"used": bool(cfbd_used), "plays": int(cfbd_play_count)}
                if not cfbd_used and cfbd_reason:
                    cfbd_info["disable_reason"] = cfbd_reason
                manifest.setdefault("cfbd", {}).update(cfbd_info)

                clip_abs = [os.path.join(tmp_dir, clip["file"]) for clip in clips_meta]

                reel_url: Optional[str] = None
                reel_dur = 0.0
                reel_upload: Optional[Tuple[str, str]] = None
                if clip_abs:
                    reel_local = os.path.join(tmp_dir, "reel.mp4")
                    try:
                        self._set_stage(
                            job_id,
                            "packaging",
                            pct=96.0,
                            detail="Combining into reel.mp4",
                            eta=self._eta(job_id),
                        )
                        _heartbeat("packaging", pct=96.0, detail="Combining into reel.mp4")
                        def _packaging_progress(pct: float, _eta: Optional[float], msg: str | None):
                            detail_msg = msg or "Packaging"
                            eta_val = int(float(_eta)) if _eta is not None else None
                            self._set_stage(
                                job_id,
                                "packaging",
                                pct=pct,
                                detail=detail_msg,
                                eta=eta_val,
                            )
                            _heartbeat(
                                "packaging",
                                pct=pct,
                                detail=detail_msg,
                                fields={"eta_seconds": eta_val},
                            )

                        reel_dur = concat_clips_to_mp4(
                            clip_abs,
                            reel_local,
                            progress_cb=_packaging_progress,
                            reencode=settings.CONCAT_REENCODE,
                        )
                        reel_key = f"{job_id}/reel.mp4"
                        reel_upload = (reel_local, reel_key)
                        reel_url = storage.url_for(reel_key)
                    except Exception:
                        reel_url = None
                        reel_dur = 0.0
                        logger.exception("reel_combine_failed", extra={"job_id": job_id})

                manifest_outputs = manifest.setdefault("outputs", {})
                manifest_outputs["reel_url"] = reel_url
                manifest_outputs["reel_duration_sec"] = round(reel_dur, 3)
                manifest_outputs["reels_by_bucket"] = bucket_urls

                manifest_path = os.path.join(tmp_dir, "manifest.json")
                with open(manifest_path, "w", encoding="utf-8") as f:
                    json.dump(manifest, f, indent=2)

                zip_path = os.path.join(tmp_dir, "output.zip")
                _heartbeat(
                    "packaging",
                    pct=92.0,
                    detail="Zipping outputs",
                    fields={"eta_seconds": None},
                )
                with zipfile.ZipFile(zip_path, "w", zipfile.ZIP_DEFLATED) as archive:
                    archive.write(manifest_path, "manifest.json")
                    for clip in clips_meta:
                        archive.write(os.path.join(tmp_dir, clip["file"]), clip["file"])
                        archive.write(os.path.join(tmp_dir, clip["thumb"]), clip["thumb"])

                    self._ensure_not_cancelled(job_id, cancel_ev)

                archive_key = f"{job_id}/output.zip"
                manifest_key = f"{job_id}/manifest.json"
                uploads: List[Tuple[str, str, str]] = []
                if reel_upload:
                    reel_local, reel_key = reel_upload
                    uploads.append(("reel.mp4", reel_key, reel_local))
                for label, key, path in bucket_reel_uploads:
                    uploads.append((label, key, path))
                uploads.append(("output.zip", archive_key, zip_path))
                uploads.append(("manifest.json", manifest_key, manifest_path))

                self._set_stage(
                    job_id,
                    "uploading",
                    pct=98.0,
                    detail="Uploading artifacts",
                    eta=None,
                )
                _heartbeat(
                    "uploading",
                    pct=98.0,
                    detail="Uploading artifacts",
                    fields={"eta_seconds": None},
                )
                for idx, (label, key, path) in enumerate(uploads, start=1):
                    self._ensure_not_cancelled(job_id, cancel_ev)
                    await asyncio.to_thread(storage.write_file, path, key)
                    pct = min(99.5, 98.0 + idx * 0.5)
                    self._set_stage(
                        job_id,
                        "uploading",
                        pct=pct,
                        detail=f"Uploaded {label}",
                        eta=None,
                    )
                    _heartbeat(
                        "uploading",
                        pct=pct,
                        detail=f"Uploaded {label}",
                        fields={"last_uploaded": label, "eta_seconds": None},
                    )

                result = {
                    "manifest_url": storage.url_for(manifest_key),
                    "archive_url": storage.url_for(archive_key),
                    "reel_url": reel_url,
                    "manifest": manifest,
                }
                self.jobs[job_id]["result"] = result

                self._set_stage(job_id, "completed", pct=100.0, detail="Ready", eta=0.0)
                _heartbeat(
                    "completed",
                    pct=100.0,
                    detail="Ready",
                    fields={"eta_seconds": None},
                )
                logger.info("job_complete", extra={"job_id": job_id})
            except JobCancelled:
                pct = self.jobs.get(job_id, {}).get("pct", 0.0)
                self._set_stage(
                    job_id,
                    "canceled",
                    pct=pct,
                    detail="Canceled by user",
                    eta=0.0,
                )
                _heartbeat(
                    "canceled",
                    pct=pct,
                    detail="Canceled by user",
                    fields={"eta_seconds": None},
                )
                logger.info("job_cancelled", extra={"job_id": job_id})
                return
            except Exception as exc:
                job = self.jobs.get(job_id)
                if job is not None:
                    job["error"] = str(exc)
                self._set_stage(
                    job_id,
                    "failed",
                    pct=self.jobs.get(job_id, {}).get("pct", 0.0),
                    detail=str(exc),
                    eta=0.0,
                )
                _heartbeat(
                    "failed",
                    pct=self.jobs.get(job_id, {}).get("pct", 0.0),
                    detail=str(exc),
                    fields={"eta_seconds": None},
                )
                logger.exception("job_failed", extra={"job_id": job_id})
            finally:
                self._cancels.pop(job_id, None)

    async def _run_one(self, job_id: str, submission):
        await self._run_with_watchdog(self._job_exec(job_id, submission), job_id)<|MERGE_RESOLUTION|>--- conflicted
+++ resolved
@@ -447,44 +447,6 @@
                 }
                 debug_urls: Dict[str, Any] = {}
 
-<<<<<<< HEAD
-                options = getattr(submission, "options", None)
-                try:
-                    pre_pad = max(
-                        0.0,
-                        float(getattr(options, "play_padding_pre", settings.PLAY_PRE_PAD_SEC)),
-                    )
-                except Exception:
-                    pre_pad = float(settings.PLAY_PRE_PAD_SEC)
-                try:
-                    post_pad = max(
-                        0.0,
-                        float(getattr(options, "play_padding_post", settings.PLAY_POST_PAD_SEC)),
-                    )
-                except Exception:
-                    post_pad = float(settings.PLAY_POST_PAD_SEC)
-                try:
-                    scene_thresh = float(getattr(options, "scene_thresh", 0.30))
-                except Exception:
-                    scene_thresh = 0.30
-                try:
-                    min_duration = max(
-                        0.1,
-                        float(getattr(options, "min_duration", settings.PLAY_MIN_SEC)),
-                    )
-                except Exception:
-                    min_duration = float(settings.PLAY_MIN_SEC)
-                try:
-                    max_duration = max(
-                        min_duration,
-                        float(getattr(options, "max_duration", settings.PLAY_MAX_SEC)),
-                    )
-                except Exception:
-                    max_duration = max(min_duration, float(settings.PLAY_MAX_SEC))
-                merge_gap = float(settings.MERGE_GAP_SEC)
-
-=======
->>>>>>> 92408ef4
 
                 cfbd_summary: Dict[str, Any] = {
                     "requested": False,
@@ -1530,46 +1492,6 @@
                     fields={"eta_seconds": None},
                 )
 
-<<<<<<< HEAD
-                bucket_urls: Dict[str, str] = {}
-                bucket_reel_uploads: List[Tuple[str, str, str]] = []
-                for bucket_name, items in manifest_buckets.items():
-                    if not items:
-                        continue
-                    concat_list = [
-                        os.path.join(tmp_dir, item["file"])
-                        for item in items
-                        if item.get("file")
-                    ]
-                    if not concat_list:
-                        continue
-                    out_path = os.path.join(tmp_dir, f"reel_{bucket_name}.mp4")
-
-                    def _bucket_progress(pct: float, _eta: Optional[float], msg: str | None) -> None:
-                        detail_msg = f"{bucket_name} {(msg or '').strip()}".strip()
-                        monitor.touch(stage="packaging", pct=pct, detail=detail_msg)
-
-                    try:
-                        concat_clips_to_mp4(
-                            concat_list,
-                            out_path,
-                            progress_cb=_bucket_progress,
-                            reencode=settings.CONCAT_REENCODE,
-                        )
-                        bucket_key = f"{job_id}/reel_{bucket_name}.mp4"
-                        bucket_urls[bucket_name] = storage.url_for(bucket_key)
-                        bucket_reel_uploads.append((f"reel_{bucket_name}.mp4", bucket_key, out_path))
-                    except Exception:
-                        logger.exception(
-                            "bucket_reel_failed",
-                            extra={"job_id": job_id, "bucket": bucket_name},
-                        )
-
-                for bucket_name in list(manifest_buckets.keys()):
-                    bucket_urls.setdefault(bucket_name, None)
-
-=======
->>>>>>> 92408ef4
                 low_conf_flag = bool(fallback_used and not cfbd_used)
                 if cfbd_summary.get("requested") and not cfbd_used:
                     low_conf_flag = True
